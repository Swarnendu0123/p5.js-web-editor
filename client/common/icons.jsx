import React from 'react';
import PropTypes from 'prop-types';
import styled from 'styled-components';
import { prop } from '../theme';
import SortArrowUp from '../images/sort-arrow-up.svg';
import SortArrowDown from '../images/sort-arrow-down.svg';
import Github from '../images/github.svg';
import Google from '../images/google.svg';
import Plus from '../images/plus-icon.svg';
import Close from '../images/close.svg';
import Exit from '../images/exit.svg';
import DropdownArrow from '../images/down-filled-triangle.svg';
import Preferences from '../images/preferences.svg';
import Play from '../images/triangle-arrow-right.svg';
import More from '../images/more.svg';
import Code from '../images/code.svg';
import Save from '../images/save.svg';
import Terminal from '../images/terminal.svg';

import Folder from '../images/folder-padded.svg';

import CircleTerminal from '../images/circle-terminal.svg';
import CircleFolder from '../images/circle-folder.svg';
import CircleInfo from '../images/circle-info.svg';


// HOC that adds the right web accessibility props
// https://www.scottohara.me/blog/2019/05/22/contextual-images-svgs-and-a11y.html

// could also give these a default size, color, etc. based on the theme
// Need to add size to these - like small icon, medium icon, large icon. etc.
function withLabel(SvgComponent) {
  const Icon = (props) => {
    const StyledIcon = styled(SvgComponent)`
      &&& {
        color: ${prop('Icon.default')};
        & g, & path, & polygon {
          opacity: 1;
          fill: ${prop('Icon.default')};
        }
        &:hover {
          color: ${prop('Icon.hover')};
          & g, & path, & polygon {
            opacity: 1;
            fill: ${prop('Icon.hover')};
          }
        }
      }
    `;

    const { 'aria-label': ariaLabel } = props;
    if (ariaLabel) {
      return (<StyledIcon
        {...props}
        aria-label={ariaLabel}
        role="img"
        focusable="false"
      />);
    }
    return (<StyledIcon
      {...props}
      aria-hidden
      focusable="false"
    />);
  };

  Icon.propTypes = {
    'aria-label': PropTypes.string
  };

  Icon.defaultProps = {
    'aria-label': null
  };

  return Icon;
}

export const SortArrowUpIcon = withLabel(SortArrowUp);
export const SortArrowDownIcon = withLabel(SortArrowDown);
export const GithubIcon = withLabel(Github);
export const GoogleIcon = withLabel(Google);
export const PlusIcon = withLabel(Plus);
export const CloseIcon = withLabel(Close);
export const ExitIcon = withLabel(Exit);
export const DropdownArrowIcon = withLabel(DropdownArrow);
export const PreferencesIcon = withLabel(Preferences);
export const PlayIcon = withLabel(Play);
export const MoreIcon = withLabel(More);
export const TerminalIcon = withLabel(Terminal);
export const CodeIcon = withLabel(Code);
<<<<<<< HEAD
export const SaveIcon = withLabel(Save);
=======

export const FolderIcon = withLabel(Folder);

export const CircleTerminalIcon = withLabel(CircleTerminal);
export const CircleFolderIcon = withLabel(CircleFolder);
export const CircleInfoIcon = withLabel(CircleInfo);
>>>>>>> ac737a71
<|MERGE_RESOLUTION|>--- conflicted
+++ resolved
@@ -88,13 +88,10 @@
 export const MoreIcon = withLabel(More);
 export const TerminalIcon = withLabel(Terminal);
 export const CodeIcon = withLabel(Code);
-<<<<<<< HEAD
 export const SaveIcon = withLabel(Save);
-=======
 
 export const FolderIcon = withLabel(Folder);
 
 export const CircleTerminalIcon = withLabel(CircleTerminal);
 export const CircleFolderIcon = withLabel(CircleFolder);
-export const CircleInfoIcon = withLabel(CircleInfo);
->>>>>>> ac737a71
+export const CircleInfoIcon = withLabel(CircleInfo);