--- conflicted
+++ resolved
@@ -33,17 +33,13 @@
     const isMac = navigator.userAgent.toLowerCase().indexOf('mac') !== -1;
     const isCtrl = isMac ? e.metaKey : e.ctrlKey;
     if (e.shiftKey && isCtrl) {
-<<<<<<< HEAD
-      handlers.current[`ctrl-shift-${e.key.toLowerCase()}`]?.(e);
-    } else if (e.altKey) {
-      handlers.current[`alt-${e.key.toLowerCase()}`]?.(e);
-=======
       handlers.current[
         `ctrl-shift-${
           /^\d+$/.test(e.code.at(-1)) ? e.code.at(-1) : e.key.toLowerCase()
         }`
       ]?.(e);
->>>>>>> 736cc60b
+    } else if (e.altKey) {
+      handlers.current[`alt-${e.key.toLowerCase()}`]?.(e);
     } else if (isCtrl) {
       handlers.current[`ctrl-${e.key.toLowerCase()}`]?.(e);
     }
