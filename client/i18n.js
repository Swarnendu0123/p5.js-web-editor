--- conflicted
+++ resolved
@@ -1,28 +1,20 @@
 import i18n from 'i18next';
 import { initReactI18next } from 'react-i18next';
 import Backend from 'i18next-http-backend';
-<<<<<<< HEAD
 
-import { enUS, es, ja, hi, ptBR, de, frCA, uk } from 'date-fns/locale';
-=======
-import { enUS, es, ja, hi, ptBR, de, frCA, zhCN } from 'date-fns/locale';
->>>>>>> a9482568
+import { enUS, es, ja, hi, ptBR, de, frCA, zhCN, uk } from 'date-fns/locale';
 
 const fallbackLng = ['en-US'];
 const availableLanguages = [
   'en-US',
   'es-419',
   'ja',
-<<<<<<< HEAD
   'hi',
   'pt-BR',
+  'zh-CN',
   'de',
   'fr-CA',
   'uk-UA'
-=======
-  'pt-BR',
-  'zh-CN'
->>>>>>> a9482568
 ];
 
 export function languageKeyToLabel(lang) {
@@ -34,12 +26,9 @@
     hi: 'हिन्दी',
     ja: '日本語',
     'pt-BR': 'Português',
-<<<<<<< HEAD
+    'zh-CN': '简体中文',
     de: 'Deutsch',
     'uk-UA': 'Українська'
-=======
-    'zh-CN': '简体中文'
->>>>>>> a9482568
   };
   return languageMap[lang];
 }
@@ -54,11 +43,8 @@
     de,
     ja,
     'pt-BR': ptBR,
-<<<<<<< HEAD
+    'zh-CN': zhCN,
     'uk-UA': uk
-=======
-    'zh-CN': zhCN
->>>>>>> a9482568
   };
   return languageMap[lang];
 }
