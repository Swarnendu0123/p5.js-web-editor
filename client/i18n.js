--- conflicted
+++ resolved
@@ -1,12 +1,7 @@
 import i18n from 'i18next';
 import { initReactI18next } from 'react-i18next';
 import Backend from 'i18next-http-backend';
-<<<<<<< HEAD
-import { enUS, es, ja, hi, ko } from 'date-fns/locale';
 
-const fallbackLng = ['en-US'];
-const availableLanguages = ['en-US', 'es-419', 'ja', 'hi', 'ko'];
-=======
 import {
   enUS,
   es,
@@ -35,7 +30,6 @@
   'zh-CN',
   'zh-TW'
 ];
->>>>>>> 4a52a001
 
 export function languageKeyToLabel(lang) {
   const languageMap = {
@@ -45,16 +39,13 @@
     'fr-CA': 'Français',
     hi: 'हिन्दी',
     ja: '日本語',
-<<<<<<< HEAD
     hi: 'हिन्दी',
     ko: '한국어'
-=======
     'pt-BR': 'Português',
     sv: 'Svenska',
     'uk-UA': 'Українська',
     'zh-CN': '简体中文',
     'zh-TW': '正體中文'
->>>>>>> 4a52a001
   };
   return languageMap[lang];
 }
@@ -67,16 +58,13 @@
     'fr-CA': frCA,
     hi,
     ja,
-<<<<<<< HEAD
     hi,
     ko
-=======
     'pt-BR': ptBR,
     sv,
     'uk-UA': uk,
     'zh-CN': zhCN,
     'zh-TW': zhTW
->>>>>>> 4a52a001
   };
   return languageMap[lang];
 }
