--- conflicted
+++ resolved
@@ -1,17 +1,10 @@
 import i18n from 'i18next';
 import { initReactI18next } from 'react-i18next';
 import Backend from 'i18next-http-backend';
-<<<<<<< HEAD
-import { enUS, es, ja, hi, ptBR, uk } from 'date-fns/locale';
+import { enUS, es, ja, hi, ptBR, de, uk } from 'date-fns/locale';
 
 const fallbackLng = ['en-US'];
-const availableLanguages = ['en-US', 'es-419', 'ja', 'hi', 'pt-BR', 'uk-UA'];
-=======
-import { enUS, es, ja, hi, ptBR, de } from 'date-fns/locale';
-
-const fallbackLng = ['en-US'];
-const availableLanguages = ['en-US', 'es-419', 'ja', 'hi', 'pt-BR', 'de'];
->>>>>>> 718ea1e9
+const availableLanguages = ['en-US', 'es-419', 'ja', 'hi', 'pt-BR', 'de', 'uk-UA'];
 
 export function languageKeyToLabel(lang) {
   const languageMap = {
@@ -20,11 +13,8 @@
     ja: '日本語',
     hi: 'हिन्दी',
     'pt-BR': 'Português',
-<<<<<<< HEAD
+    de: 'Deutsch',
     'uk-UA': 'Українська'
-=======
-    de: 'Deutsch'
->>>>>>> 718ea1e9
   };
   return languageMap[lang];
 }
@@ -34,15 +24,10 @@
     'en-US': enUS,
     'es-419': es,
     ja,
-<<<<<<< HEAD
-    hi,  
+    hi,
+    de,
     'pt-BR': ptBR,
     'uk-UA': uk
-=======
-    hi,
-    de,
-    'pt-BR': ptBR
->>>>>>> 718ea1e9
   };
   return languageMap[lang];
 }
