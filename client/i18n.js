--- conflicted
+++ resolved
@@ -1,17 +1,10 @@
 import i18n from 'i18next';
 import { initReactI18next } from 'react-i18next';
 import Backend from 'i18next-http-backend';
-<<<<<<< HEAD
-import { enUS, es, ja, hi, uk } from 'date-fns/locale';
+import { enUS, es, ja, hi, ptBR, uk } from 'date-fns/locale';
 
 const fallbackLng = ['en-US'];
-const availableLanguages = ['en-US', 'es-419', 'ja', 'hi', 'uk-UA'];
-=======
-import { enUS, es, ja, hi, ptBR } from 'date-fns/locale';
-
-const fallbackLng = ['en-US'];
-const availableLanguages = ['en-US', 'es-419', 'ja', 'hi', 'pt-BR'];
->>>>>>> 2e7fbe06
+const availableLanguages = ['en-US', 'es-419', 'ja', 'hi', 'pt-BR', 'uk-UA'];
 
 export function languageKeyToLabel(lang) {
   const languageMap = {
@@ -19,11 +12,8 @@
     'es-419': 'Español',
     ja: '日本語',
     hi: 'हिन्दी',
-<<<<<<< HEAD
+    'pt-BR': 'Português',
     'uk-UA': 'Українська'
-=======
-    'pt-BR': 'Português'
->>>>>>> 2e7fbe06
   };
   return languageMap[lang];
 }
@@ -33,12 +23,9 @@
     'en-US': enUS,
     'es-419': es,
     ja,
-    hi,
-<<<<<<< HEAD
+    hi,  
+    'pt-BR': ptBR,
     'uk-UA': uk
-=======
-    'pt-BR': ptBR
->>>>>>> 2e7fbe06
   };
   return languageMap[lang];
 }
