import i18n from 'i18next';
import { initReactI18next } from 'react-i18next';
import Backend from 'i18next-http-backend';
<<<<<<< HEAD
import { enUS, es, ja, frCA } from 'date-fns/locale';

const fallbackLng = ['en-US'];
const availableLanguages = ['en-US', 'es-419', 'ja', 'fr-CA'];
=======
import { enUS, es, ja, hi } from 'date-fns/locale';

const fallbackLng = ['en-US'];
const availableLanguages = ['en-US', 'es-419', 'ja', 'hi'];
>>>>>>> be98ad01

export function languageKeyToLabel(lang) {
  const languageMap = {
    'en-US': 'English',
    'es-419': 'Español',
<<<<<<< HEAD
    'ja': '日本語',
    'fr-CA': 'French'
=======
    ja: '日本語',
    hi: 'हिन्दी'
>>>>>>> be98ad01
  };
  return languageMap[lang];
}

export function languageKeyToDateLocale(lang) {
  const languageMap = {
    'en-US': enUS,
    'es-419': es,
<<<<<<< HEAD
    'ja': ja,
    'fr-CA': frCA
=======
    ja,
    hi
>>>>>>> be98ad01
  };
  return languageMap[lang];
}

export function currentDateLocale() {
  return languageKeyToDateLocale(i18n.language);
}

const options = {
  loadPath: '/locales/{{lng}}/translations.json',
  requestOptions: {
    // used for fetch, can also be a function (payload) => ({ method: 'GET' })
    mode: 'no-cors'
  },
  allowMultiLoading: false // set loadPath: '/locales/resources.json?lng={{lng}}&ns={{ns}}' to adapt to multiLoading
};

i18n
  .use(initReactI18next) // pass the i18n instance to react-i18next.
  // .use(LanguageDetector)// to detect the language from currentBrowser
  .use(Backend) // to fetch the data from server
  .init({
    lng: 'en-US',
    fallbackLng, // if user computer language is not on the list of available languages, than we will be using the fallback language specified earlier
    debug: false,
    backend: options,
    getAsync: false,
    initImmediate: false,
    useSuspense: true,
    whitelist: availableLanguages,
    interpolation: {
      escapeValue: false // react already safes from xss
    },
    saveMissing: false, // if a key is not found AND this flag is set to true, i18next will call the handler missingKeyHandler
    missingKeyHandler: false // function(lng, ns, key, fallbackValue) { }  custom logic about how to handle the missing keys
  });

export default i18n;<|MERGE_RESOLUTION|>--- conflicted
+++ resolved
@@ -1,29 +1,18 @@
 import i18n from 'i18next';
 import { initReactI18next } from 'react-i18next';
 import Backend from 'i18next-http-backend';
-<<<<<<< HEAD
-import { enUS, es, ja, frCA } from 'date-fns/locale';
+import { enUS, es, ja, hi, frCA } from 'date-fns/locale';
 
 const fallbackLng = ['en-US'];
-const availableLanguages = ['en-US', 'es-419', 'ja', 'fr-CA'];
-=======
-import { enUS, es, ja, hi } from 'date-fns/locale';
-
-const fallbackLng = ['en-US'];
-const availableLanguages = ['en-US', 'es-419', 'ja', 'hi'];
->>>>>>> be98ad01
+const availableLanguages = ['en-US', 'es-419', 'ja', 'hi', 'fr-CA'];
 
 export function languageKeyToLabel(lang) {
   const languageMap = {
     'en-US': 'English',
     'es-419': 'Español',
-<<<<<<< HEAD
-    'ja': '日本語',
+    ja: '日本語',
+    hi: 'हिन्दी',
     'fr-CA': 'French'
-=======
-    ja: '日本語',
-    hi: 'हिन्दी'
->>>>>>> be98ad01
   };
   return languageMap[lang];
 }
@@ -32,13 +21,9 @@
   const languageMap = {
     'en-US': enUS,
     'es-419': es,
-<<<<<<< HEAD
-    'ja': ja,
+    ja,
+    hi,
     'fr-CA': frCA
-=======
-    ja,
-    hi
->>>>>>> be98ad01
   };
   return languageMap[lang];
 }
