/**
 * This file re-exports @testing-library but ensures that
 * any calls to render have translations and theme available.
 *
 * This means tested components will be able to call
 * `t()` and have the translations of the default
 * language also components will be able to call
 * `prop()` and have the theming of the default theme.
 *
 * For i18n see: https://react.i18next.com/misc/testing#testing-without-stubbing
 */

// eslint-disable-next-line import/no-extraneous-dependencies
import { render } from '@testing-library/react';
import React from 'react';
import PropTypes from 'prop-types';
import { Provider } from 'react-redux';
import { Router } from 'react-router-dom';
import { createMemoryHistory } from 'history';
import { I18nextProvider } from 'react-i18next';
import { ThemeProvider as StyledThemeProvider } from 'styled-components';
import { Context as ResponsiveContext } from 'react-responsive';

import i18n from './i18n-test';
import ThemeProvider from './modules/App/components/ThemeProvider';
import configureStore from './store';
import theme, { Theme } from './theme';

export const history = createMemoryHistory();

// re-export everything
// eslint-disable-next-line import/no-extraneous-dependencies
export * from '@testing-library/react';

const ResponsiveProvider = ({ children, mobile, deviceWidth }) => {
  const width = deviceWidth ?? (mobile ? 400 : 1000);
  return (
    // eslint-disable-next-line react/jsx-filename-extension
    <ResponsiveContext.Provider value={{ width }}>
      {children}
    </ResponsiveContext.Provider>
  );
};

ResponsiveProvider.propTypes = {
  children: PropTypes.element.isRequired,
  mobile: PropTypes.bool,
  deviceWidth: PropTypes.number
};

ResponsiveProvider.defaultProps = {
  mobile: false,
  deviceWidth: undefined
};

const Providers = ({ children, ...options }) => (
  // eslint-disable-next-line react/jsx-filename-extension
  <StyledThemeProvider theme={{ ...theme[Theme.light] }}>
    <I18nextProvider i18n={i18n}>
<<<<<<< HEAD
      <ResponsiveProvider {...options}>
        <Router history={browserHistory}>{children}</Router>
      </ResponsiveProvider>
=======
      <Router history={history}>{children}</Router>
>>>>>>> f398e76e
    </I18nextProvider>
  </StyledThemeProvider>
);

Providers.propTypes = {
  children: PropTypes.element.isRequired
};

/**
 * @typedef {import('@testing-library/react').RenderOptions} RenderOptions
 * @typedef {import('@testing-library/react').RenderResult} RenderResult
 */

/**
 * @typedef {object} CustomRenderOptions
 * @extends RenderOptions
 * @property {boolean} [mobile] - Can use options { mobile: true } or { mobile: false } to determine which `react-responsive` media queries will match.
 * @property {number} [deviceWidth] - Can set a specific device width, if testing more than 2 breakpoints. ie. { deviceWidth: 700 }
 */

/**
 * @typedef {object} ReduxRenderOptions
 * @extends CustomRenderOptions
 * @property [initialState] - Can pass in a partial initialState for the Redux store, to be shallow merged with the default state. // TODO: deep merge
 * @property {import('redux').Store} [store] - Can use a custom store instance.
 */

/**
 * @param {React.ReactElement} ui
 * @param {ReduxRenderOptions & CustomRenderOptions & RenderOptions} [options]
 * @return {RenderResult & { store: import('redux').Store }}
 */
function reduxRender(
  ui,
  { initialState, store = configureStore(initialState), ...renderOptions } = {}
) {
  function Wrapper({ children }) {
    return (
      <I18nextProvider i18n={i18n}>
        <Provider store={store}>
          <ThemeProvider>
<<<<<<< HEAD
            <ResponsiveProvider {...renderOptions}>
              <Router history={browserHistory}>{children}</Router>
            </ResponsiveProvider>
=======
            <Router history={history}>{children}</Router>
>>>>>>> f398e76e
          </ThemeProvider>
        </Provider>
      </I18nextProvider>
    );
  }

  Wrapper.propTypes = {
    children: PropTypes.element.isRequired
  };

  return { store, ...render(ui, { wrapper: Wrapper, ...renderOptions }) };
}

/**
 * @param {React.ReactElement} ui
 * @param {CustomRenderOptions & RenderOptions} [options]
 * @return {RenderResult}
 */
const customRender = (ui, options) =>
  // Pass options to Provider, see: https://github.com/testing-library/react-testing-library/issues/780#issuecomment-687525893
  render(ui, {
    wrapper: (props) => <Providers {...props} {...options} />,
    ...options
  });

// override render method
export { customRender as render, reduxRender };<|MERGE_RESOLUTION|>--- conflicted
+++ resolved
@@ -57,13 +57,9 @@
   // eslint-disable-next-line react/jsx-filename-extension
   <StyledThemeProvider theme={{ ...theme[Theme.light] }}>
     <I18nextProvider i18n={i18n}>
-<<<<<<< HEAD
       <ResponsiveProvider {...options}>
-        <Router history={browserHistory}>{children}</Router>
+        <Router history={history}>{children}</Router>
       </ResponsiveProvider>
-=======
-      <Router history={history}>{children}</Router>
->>>>>>> f398e76e
     </I18nextProvider>
   </StyledThemeProvider>
 );
@@ -105,13 +101,9 @@
       <I18nextProvider i18n={i18n}>
         <Provider store={store}>
           <ThemeProvider>
-<<<<<<< HEAD
             <ResponsiveProvider {...renderOptions}>
-              <Router history={browserHistory}>{children}</Router>
+              <Router history={history}>{children}</Router>
             </ResponsiveProvider>
-=======
-            <Router history={history}>{children}</Router>
->>>>>>> f398e76e
           </ThemeProvider>
         </Provider>
       </I18nextProvider>
