--- conflicted
+++ resolved
@@ -18,15 +18,12 @@
 import { Provider } from 'react-redux';
 
 import { I18nextProvider } from 'react-i18next';
-import { ThemeProvider } from 'styled-components';
+import { ThemeProvider as StyledThemeProvider } from 'styled-components';
 
 import i18n from './i18n-test';
-<<<<<<< HEAD
 import rootReducer from './reducers';
 import ThemeProvider from './modules/App/components/ThemeProvider';
-=======
 import theme, { Theme } from './theme';
->>>>>>> cd797544
 
 // re-export everything
 // eslint-disable-next-line import/no-extraneous-dependencies
@@ -34,9 +31,9 @@
 
 const Providers = ({ children }) => (
   // eslint-disable-next-line react/jsx-filename-extension
-  <ThemeProvider theme={{ ...theme[Theme.light] }}>
+  <StyledThemeProvider theme={{ ...theme[Theme.light] }}>
     <I18nextProvider i18n={i18n}>{children}</I18nextProvider>
-  </ThemeProvider>
+  </StyledThemeProvider>
 );
 
 Providers.propTypes = {
