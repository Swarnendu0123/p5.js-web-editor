import PropTypes from 'prop-types';
import React from 'react';
import { connect } from 'react-redux';
import { withRouter } from 'react-router';
import { Link } from 'react-router';
import classNames from 'classnames';
import { withTranslation } from 'react-i18next';
import { languageKeyToLabel } from '../i18n';
import * as IDEActions from '../modules/IDE/actions/ide';
import * as toastActions from '../modules/IDE/actions/toast';
import * as projectActions from '../modules/IDE/actions/project';
import {
  setAllAccessibleOutput,
  setLanguage
} from '../modules/IDE/actions/preferences';
import { logoutUser } from '../modules/User/actions';

import getConfig from '../utils/getConfig';
import { metaKeyName, metaKey } from '../utils/metaKey';
import { getIsUserOwner } from '../modules/IDE/selectors/users';

import CaretLeftIcon from '../images/left-arrow.svg';
import TriangleIcon from '../images/down-filled-triangle.svg';
import LogoIcon from '../images/p5js-logo-small.svg';

class Nav extends React.PureComponent {
  constructor(props) {
    super(props);
    this.state = {
      dropdownOpen: 'none'
    };
    this.handleFocus = this.handleFocus.bind(this);
    this.handleBlur = this.handleBlur.bind(this);
    this.clearHideTimeout = this.clearHideTimeout.bind(this);
    this.handleClick = this.handleClick.bind(this);
    this.handleClickOutside = this.handleClickOutside.bind(this);
    this.handleSave = this.handleSave.bind(this);
    this.handleNew = this.handleNew.bind(this);
    this.handleDuplicate = this.handleDuplicate.bind(this);
    this.handleShare = this.handleShare.bind(this);
    this.handleDownload = this.handleDownload.bind(this);
    this.handleFind = this.handleFind.bind(this);
    this.handleAddFile = this.handleAddFile.bind(this);
    this.handleAddFolder = this.handleAddFolder.bind(this);
    this.handleRun = this.handleRun.bind(this);
    this.handleReplace = this.handleReplace.bind(this);
    this.handleStop = this.handleStop.bind(this);
    this.handleStartAccessible = this.handleStartAccessible.bind(this);
    this.handleStopAccessible = this.handleStopAccessible.bind(this);
    this.handleKeyboardShortcuts = this.handleKeyboardShortcuts.bind(this);
    this.handleLogout = this.handleLogout.bind(this);
    this.toggleDropdownForFile = this.toggleDropdown.bind(this, 'file');
    this.handleFocusForFile = this.handleFocus.bind(this, 'file');
    this.setDropdownForNone = this.setDropdown.bind(this, 'none');
    this.toggleDropdownForEdit = this.toggleDropdown.bind(this, 'edit');
    this.handleFocusForEdit = this.handleFocus.bind(this, 'edit');
    this.toggleDropdownForSketch = this.toggleDropdown.bind(this, 'sketch');
    this.handleFocusForSketch = this.handleFocus.bind(this, 'sketch');
    this.toggleDropdownForHelp = this.toggleDropdown.bind(this, 'help');
    this.handleFocusForHelp = this.handleFocus.bind(this, 'help');
    this.toggleDropdownForAccount = this.toggleDropdown.bind(this, 'account');
    this.handleFocusForAccount = this.handleFocus.bind(this, 'account');
    this.toggleDropdownForLang = this.toggleDropdown.bind(this, 'lang');
    this.handleFocusForLang = this.handleFocus.bind(this, 'lang');
    this.handleLangSelection = this.handleLangSelection.bind(this);

    this.closeDropDown = this.closeDropDown.bind(this);
  }

  componentDidMount() {
    document.addEventListener('mousedown', this.handleClick, false);
    document.addEventListener('keydown', this.closeDropDown, false);
  }
  componentWillUnmount() {
    document.removeEventListener('mousedown', this.handleClick, false);
    document.removeEventListener('keydown', this.closeDropDown, false);
  }
  setDropdown(dropdown) {
    this.setState({
      dropdownOpen: dropdown
    });
  }

  closeDropDown(e) {
    if (e.keyCode === 27) {
      this.setDropdown('none');
    }
  }

  handleClick(e) {
    if (!this.node) {
      return;
    }
    if (this.node && this.node.contains(e.target)) {
      return;
    }

    this.handleClickOutside();
  }

  handleNew() {
    const { unsavedChanges, warnIfUnsavedChanges } = this.props;
    if (!unsavedChanges) {
      this.props.showToast(1500);
      this.props.setToastText('Toast.OpenedNewSketch');
      this.props.newProject();
    } else if (warnIfUnsavedChanges && warnIfUnsavedChanges()) {
      this.props.showToast(1500);
      this.props.setToastText('Toast.OpenedNewSketch');
      this.props.newProject();
    }
    this.setDropdown('none');
  }

  handleSave() {
    if (this.props.user.authenticated) {
      this.props.saveProject(this.props.cmController.getContent());
    } else {
      this.props.showErrorModal('forceAuthentication');
    }
    this.setDropdown('none');
  }

  handleFind() {
    this.props.cmController.showFind();
    this.setDropdown('none');
  }

  handleReplace() {
    this.props.cmController.showReplace();
    this.setDropdown('none');
  }

  handleAddFile() {
    this.props.newFile(this.props.rootFile.id);
    this.setDropdown('none');
  }

  handleAddFolder() {
    this.props.newFolder(this.props.rootFile.id);
    this.setDropdown('none');
  }

  handleRun() {
    this.props.startSketch();
    this.setDropdown('none');
  }

  handleStop() {
    this.props.stopSketch();
    this.setDropdown('none');
  }

  handleStartAccessible() {
    this.props.setAllAccessibleOutput(true);
    this.setDropdown('none');
  }

  handleStopAccessible() {
    this.props.setAllAccessibleOutput(false);
    this.setDropdown('none');
  }

  handleKeyboardShortcuts() {
    this.props.showKeyboardShortcutModal();
    this.setDropdown('none');
  }

  handleLangSelection(event) {
    this.props.setLanguage(event.target.value);
    this.props.showToast(1500);
    this.props.setToastText('Toast.LangChange');
    this.setDropdown('none');
  }

  handleLogout() {
    this.props.logoutUser();
    this.setDropdown('none');
  }

  handleDownload() {
    this.props.autosaveProject();
    projectActions.exportProjectAsZip(this.props.project.id);
    this.setDropdown('none');
  }

  handleDuplicate() {
    this.props.cloneProject();
    this.setDropdown('none');
  }

  handleShare() {
    const { username } = this.props.params;
    this.props.showShareModal(
      this.props.project.id,
      this.props.project.name,
      username
    );
    this.setDropdown('none');
  }

  handleClickOutside() {
    this.setState({
      dropdownOpen: 'none'
    });
  }

  toggleDropdown(dropdown) {
    if (this.state.dropdownOpen === 'none') {
      this.setState({
        dropdownOpen: dropdown
      });
    } else {
      this.setState({
        dropdownOpen: 'none'
      });
    }
  }

  handleFocus(dropdown) {
    this.clearHideTimeout();
    this.setDropdown(dropdown);
  }

  clearHideTimeout() {
    if (this.timer) {
      clearTimeout(this.timer);
      this.timer = null;
    }
  }

  handleBlur() {
    this.timer = setTimeout(this.setDropdown.bind(this, 'none'), 10);
  }

  renderDashboardMenu(navDropdownState) {
    return (
      <ul className="nav__items-left">
        <li className="nav__item-logo">
          <LogoIcon
            role="img"
            aria-label={this.props.t('Common.p5logoARIA')}
            focusable="false"
            className="svg__logo"
          />
        </li>
        <li className="nav__item nav__item--no-icon">
          <Link to="/" className="nav__back-link">
            <CaretLeftIcon
              className="nav__back-icon"
              focusable="false"
              aria-hidden="true"
            />
            <span className="nav__item-header">
              {this.props.t('Nav.BackEditor')}
            </span>
          </Link>
        </li>
      </ul>
    );
  }

  renderProjectMenu(navDropdownState) {
    const replaceCommand =
      metaKey === 'Ctrl' ? `${metaKeyName}+H` : `${metaKeyName}+⌥+F`;
    return (
      <ul className="nav__items-left">
        <li className="nav__item-logo">
          <LogoIcon
            role="img"
            aria-label={this.props.t('Common.p5logoARIA')}
            focusable="false"
            className="svg__logo"
          />
        </li>
        <li className={navDropdownState.file}>
          <button
            onClick={this.toggleDropdownForFile}
            onBlur={this.handleBlur}
            onFocus={this.clearHideTimeout}
            onMouseOver={() => {
              if (this.state.dropdownOpen !== 'none') {
                this.setDropdown('file');
              }
            }}
          >
            <span className="nav__item-header">
              {this.props.t('Nav.File.Title')}
            </span>
            <TriangleIcon
              className="nav__item-header-triangle"
              focusable="false"
              aria-hidden="true"
            />
          </button>
          <ul className="nav__dropdown">
            <li className="nav__dropdown-item">
              <button
                onClick={this.handleNew}
                onFocus={this.handleFocusForFile}
                onBlur={this.handleBlur}
              >
                {this.props.t('Nav.File.New')}
              </button>
            </li>
            {getConfig('LOGIN_ENABLED') &&
              (!this.props.project.owner || this.props.isUserOwner) && (
                <li className="nav__dropdown-item">
                  <button
                    onClick={this.handleSave}
                    onFocus={this.handleFocusForFile}
                    onBlur={this.handleBlur}
                  >
                    {this.props.t('Common.Save')}
                    <span className="nav__keyboard-shortcut">
                      {metaKeyName}+S
                    </span>
                  </button>
                </li>
              )}
            {this.props.project.id && this.props.user.authenticated && (
              <li className="nav__dropdown-item">
                <button
                  onClick={this.handleDuplicate}
                  onFocus={this.handleFocusForFile}
                  onBlur={this.handleBlur}
                >
                  {this.props.t('Nav.File.Duplicate')}
                </button>
              </li>
            )}
            {this.props.project.id && (
              <li className="nav__dropdown-item">
                <button
                  onClick={this.handleShare}
                  onFocus={this.handleFocusForFile}
                  onBlur={this.handleBlur}
                >
                  {this.props.t('Nav.File.Share')}
                </button>
              </li>
            )}
            {this.props.project.id && (
              <li className="nav__dropdown-item">
                <button
                  onClick={this.handleDownload}
                  onFocus={this.handleFocusForFile}
                  onBlur={this.handleBlur}
                >
                  {this.props.t('Nav.File.Download')}
                </button>
              </li>
            )}
            {this.props.user.authenticated && (
              <li className="nav__dropdown-item">
                <Link
                  to={`/${this.props.user.username}/sketches`}
                  onFocus={this.handleFocusForFile}
                  onBlur={this.handleBlur}
                  onClick={this.setDropdownForNone}
                >
                  {this.props.t('Nav.File.Open')}
                </Link>
              </li>
            )}
            {getConfig('UI_COLLECTIONS_ENABLED') &&
              this.props.user.authenticated &&
              this.props.project.id && (
                <li className="nav__dropdown-item">
                  <Link
                    to={`/${this.props.user.username}/sketches/${this.props.project.id}/add-to-collection`}
                    onFocus={this.handleFocusForFile}
                    onBlur={this.handleBlur}
                    onClick={this.setDropdownForNone}
                  >
                    {this.props.t('Nav.File.AddToCollection')}
                  </Link>
                </li>
              )}
            {getConfig('EXAMPLES_ENABLED') && (
              <li className="nav__dropdown-item">
                <Link
                  to="/p5/sketches"
                  onFocus={this.handleFocusForFile}
                  onBlur={this.handleBlur}
                  onClick={this.setDropdownForNone}
                >
                  {this.props.t('Nav.File.Examples')}
                </Link>
              </li>
            )}
          </ul>
        </li>
        <li className={navDropdownState.edit}>
          <button
            onClick={this.toggleDropdownForEdit}
            onBlur={this.handleBlur}
            onFocus={this.clearHideTimeout}
            onMouseOver={() => {
              if (this.state.dropdownOpen !== 'none') {
                this.setDropdown('edit');
              }
            }}
          >
            <span className="nav__item-header">
              {this.props.t('Nav.Edit.Title')}
            </span>
            <TriangleIcon
              className="nav__item-header-triangle"
              focusable="false"
              aria-hidden="true"
            />
          </button>
          <ul className="nav__dropdown">
            <li className="nav__dropdown-item">
              <button
                onClick={() => {
                  this.props.cmController.tidyCode();
                  this.setDropdown('none');
                }}
                onFocus={this.handleFocusForEdit}
                onBlur={this.handleBlur}
              >
                {this.props.t('Nav.Edit.TidyCode')}
                <span className="nav__keyboard-shortcut">
                  {metaKeyName}+{'\u21E7'}+F
                </span>
              </button>
            </li>
            <li className="nav__dropdown-item">
              <button
                onClick={this.handleFind}
                onFocus={this.handleFocusForEdit}
                onBlur={this.handleBlur}
              >
                {this.props.t('Nav.Edit.Find')}
                <span className="nav__keyboard-shortcut">{metaKeyName}+F</span>
              </button>
            </li>
            <li className="nav__dropdown-item">
              <button
                onClick={this.handleReplace}
                onFocus={this.handleFocusForEdit}
                onBlur={this.handleBlur}
              >
                {this.props.t('Nav.Edit.Replace')}
                <span className="nav__keyboard-shortcut">{replaceCommand}</span>
              </button>
            </li>
          </ul>
        </li>
        <li className={navDropdownState.sketch}>
          <button
            onClick={this.toggleDropdownForSketch}
            onBlur={this.handleBlur}
            onFocus={this.clearHideTimeout}
            onMouseOver={() => {
              if (this.state.dropdownOpen !== 'none') {
                this.setDropdown('sketch');
              }
            }}
          >
            <span className="nav__item-header">
              {this.props.t('Nav.Sketch.Title')}
            </span>
            <TriangleIcon
              className="nav__item-header-triangle"
              focusable="false"
              aria-hidden="true"
            />
          </button>
          <ul className="nav__dropdown">
            <li className="nav__dropdown-item">
              <button
                onClick={this.handleAddFile}
                onFocus={this.handleFocusForSketch}
                onBlur={this.handleBlur}
              >
                {this.props.t('Nav.Sketch.AddFile')}
              </button>
            </li>
            <li className="nav__dropdown-item">
              <button
                onClick={this.handleAddFolder}
                onFocus={this.handleFocusForSketch}
                onBlur={this.handleBlur}
              >
                {this.props.t('Nav.Sketch.AddFolder')}
              </button>
            </li>
            <li className="nav__dropdown-item">
              <button
                onClick={this.handleRun}
                onFocus={this.handleFocusForSketch}
                onBlur={this.handleBlur}
              >
                {this.props.t('Nav.Sketch.Run')}
                <span className="nav__keyboard-shortcut">
                  {metaKeyName}+Enter
                </span>
              </button>
            </li>
            <li className="nav__dropdown-item">
              <button
                onClick={this.handleStop}
                onFocus={this.handleFocusForSketch}
                onBlur={this.handleBlur}
              >
                {this.props.t('Nav.Sketch.Stop')}
                <span className="nav__keyboard-shortcut">
                  {'\u21E7'}+{metaKeyName}+Enter
                </span>
              </button>
            </li>
            {/* <li className="nav__dropdown-item">
              <button
                onClick={this.handleStartAccessible}
                onFocus={this.handleFocusForSketch}
                onBlur={this.handleBlur}
              >
                Start Accessible
                <span className="nav__keyboard-shortcut">{'\u21E7'}+{metaKeyName}+1</span>
              </button>
            </li>
            <li className="nav__dropdown-item">
              <button
                onClick={this.handleStopAccessible}
                onFocus={this.handleFocusForSketch}
                onBlur={this.handleBlur}
              >
                Stop Accessible
                <span className="nav__keyboard-shortcut">{'\u21E7'}+{metaKeyName}+2</span>
              </button>
            </li> */}
          </ul>
        </li>
        <li className={navDropdownState.help}>
          <button
            onClick={this.toggleDropdownForHelp}
            onBlur={this.handleBlur}
            onFocus={this.clearHideTimeout}
            onMouseOver={() => {
              if (this.state.dropdownOpen !== 'none') {
                this.setDropdown('help');
              }
            }}
          >
            <span className="nav__item-header">
              {this.props.t('Nav.Help.Title')}
            </span>
            <TriangleIcon
              className="nav__item-header-triangle"
              focusable="false"
              aria-hidden="true"
            />
          </button>
          <ul className="nav__dropdown">
            <li className="nav__dropdown-item">
              <button
                onFocus={this.handleFocusForHelp}
                onBlur={this.handleBlur}
                onClick={this.handleKeyboardShortcuts}
              >
                {this.props.t('Nav.Help.KeyboardShortcuts')}
              </button>
            </li>
            <li className="nav__dropdown-item">
              <a
                href="https://p5js.org/reference/"
                target="_blank"
                rel="noopener noreferrer"
                onFocus={this.handleFocusForHelp}
                onBlur={this.handleBlur}
                onClick={this.setDropdownForNone}
              >
                {this.props.t('Nav.Help.Reference')}
              </a>
            </li>
            <li className="nav__dropdown-item">
              <Link
                to="/about"
                onFocus={this.handleFocusForHelp}
                onBlur={this.handleBlur}
                onClick={this.setDropdownForNone}
              >
                {this.props.t('Nav.Help.About')}
              </Link>
            </li>
          </ul>
        </li>
      </ul>
    );
  }

  renderLanguageMenu(navDropdownState) {
    return (
      <React.Fragment>
        <li className={navDropdownState.lang}>
          <button
            onClick={this.toggleDropdownForLang}
            onBlur={this.handleBlur}
            onFocus={this.clearHideTimeout}
            onMouseOver={() => {
              if (this.state.dropdownOpen !== 'none') {
                this.setDropdown('lang');
              }
            }}
          >
            <span className="nav__item-header">
              {' '}
              {languageKeyToLabel(this.props.language)}
            </span>
            <TriangleIcon
              className="nav__item-header-triangle"
              focusable="false"
              aria-hidden="true"
            />
          </button>
          <ul className="nav__dropdown">
            <li className="nav__dropdown-item">
              <button
                onFocus={this.handleFocusForLang}
                onBlur={this.handleBlur}
                value="en-US"
                onClick={(e) => this.handleLangSelection(e)}
              >
                English
              </button>
            </li>
            <li className="nav__dropdown-item">
              <button
                onFocus={this.handleFocusForLang}
                onBlur={this.handleBlur}
                value="es-419"
                onClick={(e) => this.handleLangSelection(e)}
              >
                Español
              </button>
            </li>
            <li className="nav__dropdown-item">
              <button
                onFocus={this.handleFocusForLang}
                onBlur={this.handleBlur}
<<<<<<< HEAD
                value="fr-CA"
                onClick={(e) => this.handleLangSelection(e)}
              >
                Français
=======
                value="pt-BR"
                onClick={(e) => this.handleLangSelection(e)}
              >
                Português
              </button>
            </li>
            <li className="nav__dropdown-item">
              <button
                onFocus={this.handleFocusForLang}
                onBlur={this.handleBlur}
                value="de"
                onClick={(e) => this.handleLangSelection(e)}
              >
                Deutsch
>>>>>>> 5d76e0bb
              </button>
            </li>
            <li className="nav__dropdown-item">
              <button
                onFocus={this.handleFocusForLang}
                onBlur={this.handleBlur}
                value="ja"
                onClick={(e) => this.handleLangSelection(e)}
              >
                日本語
              </button>
            </li>
            <li className="nav__dropdown-item">
              <button
                onFocus={this.handleFocusForLang}
                onBlur={this.handleBlur}
                value="hi"
                onClick={(e) => this.handleLangSelection(e)}
              >
                हिन्दी
              </button>
            </li>
          </ul>
        </li>
      </React.Fragment>
    );
  }

  renderUnauthenticatedUserMenu(navDropdownState) {
    return (
      <ul className="nav__items-right" title="user-menu">
        {getConfig('TRANSLATIONS_ENABLED') &&
          this.renderLanguageMenu(navDropdownState)}
        <li className="nav__item">
          <Link to="/login" className="nav__auth-button">
            <span className="nav__item-header">
              {this.props.t('Nav.Login')}
            </span>
          </Link>
        </li>
        <span className="nav__item-or">{this.props.t('Nav.LoginOr')}</span>
        <li className="nav__item">
          <Link to="/signup" className="nav__auth-button">
            <span className="nav__item-header">
              {this.props.t('Nav.SignUp')}
            </span>
          </Link>
        </li>
      </ul>
    );
  }

  renderAuthenticatedUserMenu(navDropdownState) {
    return (
      <ul className="nav__items-right" title="user-menu">
        {getConfig('TRANSLATIONS_ENABLED') &&
          this.renderLanguageMenu(navDropdownState)}
        <li className={navDropdownState.account}>
          <button
            className="nav__item-header"
            onClick={this.toggleDropdownForAccount}
            onBlur={this.handleBlur}
            onFocus={this.clearHideTimeout}
            onMouseOver={() => {
              if (this.state.dropdownOpen !== 'none') {
                this.setDropdown('account');
              }
            }}
          >
            <span>
              {this.props.t('Nav.Auth.Hello')}, {this.props.user.username}!
            </span>
            <TriangleIcon
              className="nav__item-header-triangle"
              focusable="false"
              aria-hidden="true"
            />
          </button>
          <ul className="nav__dropdown">
            <li className="nav__dropdown-item">
              <Link
                to={`/${this.props.user.username}/sketches`}
                onFocus={this.handleFocusForAccount}
                onBlur={this.handleBlur}
                onClick={this.setDropdownForNone}
              >
                {this.props.t('Nav.Auth.MySketches')}
              </Link>
            </li>
            {getConfig('UI_COLLECTIONS_ENABLED') && (
              <li className="nav__dropdown-item">
                <Link
                  to={`/${this.props.user.username}/collections`}
                  onFocus={this.handleFocusForAccount}
                  onBlur={this.handleBlur}
                  onClick={this.setDropdownForNone}
                >
                  {this.props.t('Nav.Auth.MyCollections')}
                </Link>
              </li>
            )}
            <li className="nav__dropdown-item">
              <Link
                to={`/${this.props.user.username}/assets`}
                onFocus={this.handleFocusForAccount}
                onBlur={this.handleBlur}
                onClick={this.setDropdownForNone}
              >
                {this.props.t('Nav.Auth.MyAssets')}
              </Link>
            </li>
            <li className="nav__dropdown-item">
              <Link
                to="/account"
                onFocus={this.handleFocusForAccount}
                onBlur={this.handleBlur}
                onClick={this.setDropdownForNone}
              >
                {this.props.t('Preferences.Settings')}
              </Link>
            </li>
            <li className="nav__dropdown-item">
              <button
                onClick={this.handleLogout}
                onFocus={this.handleFocusForAccount}
                onBlur={this.handleBlur}
              >
                {this.props.t('Nav.Auth.LogOut')}
              </button>
            </li>
          </ul>
        </li>
      </ul>
    );
  }

  renderUserMenu(navDropdownState) {
    const isLoginEnabled = getConfig('LOGIN_ENABLED');
    const isAuthenticated = this.props.user.authenticated;

    if (isLoginEnabled && isAuthenticated) {
      return this.renderAuthenticatedUserMenu(navDropdownState);
    } else if (isLoginEnabled && !isAuthenticated) {
      return this.renderUnauthenticatedUserMenu(navDropdownState);
    }

    return null;
  }

  renderLeftLayout(navDropdownState) {
    switch (this.props.layout) {
      case 'dashboard':
        return this.renderDashboardMenu(navDropdownState);
      case 'project':
      default:
        return this.renderProjectMenu(navDropdownState);
    }
  }

  render() {
    const navDropdownState = {
      file: classNames({
        nav__item: true,
        'nav__item--open': this.state.dropdownOpen === 'file'
      }),
      edit: classNames({
        nav__item: true,
        'nav__item--open': this.state.dropdownOpen === 'edit'
      }),
      sketch: classNames({
        nav__item: true,
        'nav__item--open': this.state.dropdownOpen === 'sketch'
      }),
      help: classNames({
        nav__item: true,
        'nav__item--open': this.state.dropdownOpen === 'help'
      }),
      account: classNames({
        nav__item: true,
        'nav__item--open': this.state.dropdownOpen === 'account'
      }),
      lang: classNames({
        nav__item: true,
        'nav__item--open': this.state.dropdownOpen === 'lang'
      })
    };

    return (
      <header>
        <nav
          className="nav"
          title="main-navigation"
          ref={(node) => {
            this.node = node;
          }}
        >
          {this.renderLeftLayout(navDropdownState)}
          {this.renderUserMenu(navDropdownState)}
        </nav>
      </header>
    );
  }
}

Nav.propTypes = {
  newProject: PropTypes.func.isRequired,
  showToast: PropTypes.func.isRequired,
  setToastText: PropTypes.func.isRequired,
  saveProject: PropTypes.func.isRequired,
  autosaveProject: PropTypes.func.isRequired,
  cloneProject: PropTypes.func.isRequired,
  user: PropTypes.shape({
    authenticated: PropTypes.bool.isRequired,
    username: PropTypes.string,
    id: PropTypes.string
  }).isRequired,
  project: PropTypes.shape({
    id: PropTypes.string,
    name: PropTypes.string,
    owner: PropTypes.shape({
      id: PropTypes.string
    })
  }),
  logoutUser: PropTypes.func.isRequired,
  showShareModal: PropTypes.func.isRequired,
  showErrorModal: PropTypes.func.isRequired,
  unsavedChanges: PropTypes.bool.isRequired,
  warnIfUnsavedChanges: PropTypes.func,
  showKeyboardShortcutModal: PropTypes.func.isRequired,
  cmController: PropTypes.shape({
    tidyCode: PropTypes.func,
    showFind: PropTypes.func,
    showReplace: PropTypes.func,
    getContent: PropTypes.func
  }),
  startSketch: PropTypes.func.isRequired,
  stopSketch: PropTypes.func.isRequired,
  setAllAccessibleOutput: PropTypes.func.isRequired,
  newFile: PropTypes.func.isRequired,
  newFolder: PropTypes.func.isRequired,
  layout: PropTypes.oneOf(['dashboard', 'project']),
  rootFile: PropTypes.shape({
    id: PropTypes.string.isRequired
  }).isRequired,
  params: PropTypes.shape({
    username: PropTypes.string
  }),
  t: PropTypes.func.isRequired,
  setLanguage: PropTypes.func.isRequired,
  language: PropTypes.string.isRequired,
  isUserOwner: PropTypes.bool.isRequired
};

Nav.defaultProps = {
  project: {
    id: undefined,
    owner: undefined
  },
  cmController: {},
  layout: 'project',
  warnIfUnsavedChanges: undefined,
  params: {
    username: undefined
  }
};

function mapStateToProps(state) {
  return {
    project: state.project,
    user: state.user,
    unsavedChanges: state.ide.unsavedChanges,
    rootFile: state.files.filter((file) => file.name === 'root')[0],
    language: state.preferences.language,
    isUserOwner: getIsUserOwner(state)
  };
}

const mapDispatchToProps = {
  ...IDEActions,
  ...projectActions,
  ...toastActions,
  logoutUser,
  setAllAccessibleOutput,
  setLanguage
};

export default withTranslation()(
  withRouter(connect(mapStateToProps, mapDispatchToProps)(Nav))
);
export { Nav as NavComponent };<|MERGE_RESOLUTION|>--- conflicted
+++ resolved
@@ -621,6 +621,16 @@
               <button
                 onFocus={this.handleFocusForLang}
                 onBlur={this.handleBlur}
+                value="de"
+                onClick={(e) => this.handleLangSelection(e)}
+              >
+                Deutsch
+              </button>
+            </li>
+            <li className="nav__dropdown-item">
+              <button
+                onFocus={this.handleFocusForLang}
+                onBlur={this.handleBlur}
                 value="en-US"
                 onClick={(e) => this.handleLangSelection(e)}
               >
@@ -641,47 +651,40 @@
               <button
                 onFocus={this.handleFocusForLang}
                 onBlur={this.handleBlur}
-<<<<<<< HEAD
                 value="fr-CA"
                 onClick={(e) => this.handleLangSelection(e)}
               >
                 Français
-=======
+              </button>
+            </li>
+            <li className="nav__dropdown-item">
+              <button
+                onFocus={this.handleFocusForLang}
+                onBlur={this.handleBlur}
+                value="hi"
+                onClick={(e) => this.handleLangSelection(e)}
+              >
+                हिन्दी
+              </button>
+            </li>
+            <li className="nav__dropdown-item">
+              <button
+                onFocus={this.handleFocusForLang}
+                onBlur={this.handleBlur}
+                value="ja"
+                onClick={(e) => this.handleLangSelection(e)}
+              >
+                日本語
+              </button>
+            </li>
+            <li className="nav__dropdown-item">
+              <button
+                onFocus={this.handleFocusForLang}
+                onBlur={this.handleBlur}
                 value="pt-BR"
                 onClick={(e) => this.handleLangSelection(e)}
               >
                 Português
-              </button>
-            </li>
-            <li className="nav__dropdown-item">
-              <button
-                onFocus={this.handleFocusForLang}
-                onBlur={this.handleBlur}
-                value="de"
-                onClick={(e) => this.handleLangSelection(e)}
-              >
-                Deutsch
->>>>>>> 5d76e0bb
-              </button>
-            </li>
-            <li className="nav__dropdown-item">
-              <button
-                onFocus={this.handleFocusForLang}
-                onBlur={this.handleBlur}
-                value="ja"
-                onClick={(e) => this.handleLangSelection(e)}
-              >
-                日本語
-              </button>
-            </li>
-            <li className="nav__dropdown-item">
-              <button
-                onFocus={this.handleFocusForLang}
-                onBlur={this.handleBlur}
-                value="hi"
-                onClick={(e) => this.handleLangSelection(e)}
-              >
-                हिन्दी
               </button>
             </li>
           </ul>
