import PropTypes from 'prop-types';
import React from 'react';
import { connect } from 'react-redux';
import { withRouter } from 'react-router';
import { Link } from 'react-router';
import InlineSVG from 'react-inlinesvg';
import classNames from 'classnames';
import * as IDEActions from '../modules/IDE/actions/ide';
import * as projectActions from '../modules/IDE/actions/project';
import { setAllAccessibleOutput } from '../modules/IDE/actions/preferences';
import { logoutUser } from '../modules/User/actions';

import { metaKeyName, } from '../utils/metaKey';

const triangleUrl = require('../images/down-filled-triangle.svg');
const logoUrl = require('../images/p5js-logo-small.svg');

const __process = (typeof global !== 'undefined' ? global : window).process;

class Nav extends React.PureComponent {
  constructor(props) {
    super(props);
    this.state = {
      dropdownOpen: 'none'
    };
    this.handleFocus = this.handleFocus.bind(this);
    this.handleBlur = this.handleBlur.bind(this);
    this.clearHideTimeout = this.clearHideTimeout.bind(this);
    this.handleClick = this.handleClick.bind(this);
    this.handleClickOutside = this.handleClickOutside.bind(this);
<<<<<<< HEAD
    this.handleSave = this.handleSave.bind(this);
    this.handleNew = this.handleNew.bind(this);
    this.handleDuplicate = this.handleDuplicate.bind(this);
    this.handleShare = this.handleShare.bind(this);
    this.handleDownload = this.handleDownload.bind(this);
    this.handleFind = this.handleFind.bind(this);
    this.handleAddFile = this.handleAddFile.bind(this);
    this.handleAddFolder = this.handleAddFolder.bind(this);
    this.handleFindNext = this.handleFindNext.bind(this);
    this.handleRun = this.handleRun.bind(this);
    this.handleFindPrevious = this.handleFindPrevious.bind(this);
    this.handleStop = this.handleStop.bind(this);
    this.handleStartAccessible = this.handleStartAccessible.apply(this);
    this.handleStopAccessible = this.handleStopAccessible.bind(this);
    this.handleKeyboardShortcuts = this.handleKeyboardShortcuts.bind(this);
    this.handleLogout = this.handleLogout.bind(this);
    this.toggleDropdownForFile = this.toggleDropdown.bind(this, 'file');
    this.handleFocusForFile = this.handleFocus.bind(this, 'file');
    this.setDropdownForNone = this.setDropdown.bind(this, 'none');
    this.toggleDropdownForEdit = this.toggleDropdown.bind(this, 'edit');
    this.handleFocusForEdit = this.handleFocus.bind(this, 'edit');
    this.toggleDropdownForSketch = this.toggleDropdown.bind(this, 'sketch');
    this.handleFocusForSketch = this.handleFocus.bind(this, 'sketch');
    this.toggleDropdownForHelp = this.toggleDropdown.bind(this, 'help');
    this.handleFocusForHelp = this.handleFocus.bind(this, 'help');
    this.toggleDropdownForAccount = this.toggleDropdown.bind(this, 'account');
    this.handleFocusForAccount = this.handleFocus.bind(this, 'account');
=======
    this.closeDropDown = this.closeDropDown.bind(this);
>>>>>>> 7ef34e8f
  }

  componentDidMount() {
    document.addEventListener('mousedown', this.handleClick, false);
    document.addEventListener('keydown', this.closeDropDown, false);
  }
  componentWillUnmount() {
    document.removeEventListener('mousedown', this.handleClick, false);
    document.removeEventListener('keydown', this.closeDropDown, false);
  }

  setDropdown(dropdown) {
    this.setState({
      dropdownOpen: dropdown
    });
  }

  closeDropDown(e) {
    if (e.keyCode === 27) {
      this.setDropdown('none');
    }
  }

  handleClick(e) {
    if (!this.node) {
      return;
    }
    if (this.node && this.node.contains(e.target)) {
      return;
    }

    this.handleClickOutside();
  }

  handleNew() {
    if (!this.props.unsavedChanges) {
      this.props.newProject();
    } else if (this.props.warnIfUnsavedChanges()) {
      this.props.newProject();
    }
    this.setDropdown('none');
  }

  handleSave() {
    if (this.props.user.authenticated) {
      this.props.saveProject(this.props.cmController.getContent());
    } else {
      this.props.showErrorModal('forceAuthentication');
    }
    this.setDropdown('none');
  }

  handleFind() {
    this.props.cmController.showFind();
    this.setDropdown('none');
  }

  handleFindNext() {
    this.props.cmController.findNext();
    this.setDropdown('none');
  }

  handleFindPrevious() {
    this.props.cmController.findPrev();
    this.setDropdown('none');
  }

  handleAddFile() {
    this.props.newFile();
    this.setDropdown('none');
  }

  handleAddFolder() {
    this.props.newFolder();
    this.setDropdown('none');
  }

  handleRun() {
    this.props.startSketch();
    this.setDropdown('none');
  }

  handleStop() {
    this.props.stopSketch();
    this.setDropdown('none');
  }

  handleStartAccessible() {
    this.props.setAllAccessibleOutput(true);
    this.setDropdown('none');
  }

  handleStopAccessible() {
    this.props.setAllAccessibleOutput(false);
    this.setDropdown('none');
  }

  handleKeyboardShortcuts() {
    this.props.showKeyboardShortcutModal();
    this.setDropdown('none');
  }

  handleLogout() {
    this.props.logoutUser();
    this.setDropdown('none');
  }

  handleDownload() {
    this.props.autosaveProject();
    this.props.exportProjectAsZip(this.props.project.id);
    this.setDropdown('none');
  }

  handleDuplicate() {
    this.props.cloneProject();
    this.setDropdown('none');
  }

  handleShare() {
    this.props.showShareModal();
    this.setDropdown('none');
  }

  handleClickOutside() {
    this.setState({
      dropdownOpen: 'none'
    });
  }

  toggleDropdown(dropdown) {
    if (this.state.dropdownOpen === 'none') {
      this.setState({
        dropdownOpen: dropdown
      });
    } else {
      this.setState({
        dropdownOpen: 'none'
      });
    }
  }

  isUserOwner() {
    return this.props.project.owner && this.props.project.owner.id === this.props.user.id;
  }

  handleFocus(dropdown) {
    this.clearHideTimeout();
    this.setDropdown(dropdown);
  }

  clearHideTimeout() {
    if (this.timer) {
      clearTimeout(this.timer);
      this.timer = null;
    }
  }

  handleBlur() {
    this.timer = setTimeout(this.setDropdown.bind(this, 'none'), 10);
  }

  render() {
    const navDropdownState = {
      file: classNames({
        'nav__item': true,
        'nav__item--open': this.state.dropdownOpen === 'file'
      }),
      edit: classNames({
        'nav__item': true,
        'nav__item--open': this.state.dropdownOpen === 'edit'
      }),
      sketch: classNames({
        'nav__item': true,
        'nav__item--open': this.state.dropdownOpen === 'sketch'
      }),
      help: classNames({
        'nav__item': true,
        'nav__item--open': this.state.dropdownOpen === 'help'
      }),
      account: classNames({
        'nav__item': true,
        'nav__item--open': this.state.dropdownOpen === 'account'
      })
    };
    return (
      <nav className="nav" title="main-navigation" ref={(node) => { this.node = node; }}>
        <ul className="nav__items-left" title="project-menu">
          <li className="nav__item-logo">
            <InlineSVG src={logoUrl} alt="p5.js logo" className="svg__logo" />
          </li>
          <li className={navDropdownState.file}>
            <button
              onClick={this.toggleDropdownForFile}
              onBlur={this.handleBlur}
              onFocus={this.clearHideTimeout}
              onMouseOver={() => {
                if (this.state.dropdownOpen !== 'none') {
                  this.setDropdown('file');
                }
              }}
            >
              <span className="nav__item-header">File</span>
              <InlineSVG className="nav__item-header-triangle" src={triangleUrl} />
            </button>
            <ul className="nav__dropdown">
<<<<<<< HEAD
              <button
                onClick={this.toggleDropdownForFile}
                className="nav__dropdown-heading"
              >
                <span>File</span>
                <InlineSVG src={triangleUrl} />
              </button>
=======
>>>>>>> 7ef34e8f
              <li className="nav__dropdown-item">
                <button
                  onClick={this.handleNew}
                  onFocus={this.handleFocusForFile}
                  onBlur={this.handleBlur}
                >
                  New
                </button>
              </li>
              { __process.env.LOGIN_ENABLED && (!this.props.project.owner || this.isUserOwner()) &&
              <li className="nav__dropdown-item">
                <button
                  onClick={this.handleSave}
                  onFocus={this.handleFocusForFile}
                  onBlur={this.handleBlur}
                >
                  Save
                  <span className="nav__keyboard-shortcut">{metaKeyName}+s</span>
                </button>
              </li> }
              { this.props.project.id && this.props.user.authenticated &&
              <li className="nav__dropdown-item">
                <button
                  onClick={this.handleDuplicate}
                  onFocus={this.handleFocusForFile}
                  onBlur={this.handleBlur}
                >
                  Duplicate
                </button>
              </li> }
              { this.props.project.id &&
              <li className="nav__dropdown-item">
                <button
                  onClick={this.handleShare}
                  onFocus={this.handleFocusForFile}
                  onBlur={this.handleBlur}
                >
                  Share
                </button>
              </li> }
              { this.props.project.id &&
              <li className="nav__dropdown-item">
                <button
                  onClick={this.handleDownload}
                  onFocus={this.handleFocusForFile}
                  onBlur={this.handleBlur}
                >
                  Download
                </button>
              </li> }
              { this.props.user.authenticated &&
              <li className="nav__dropdown-item">
                <Link
                  to={`/${this.props.user.username}/sketches`}
                  onFocus={this.handleFocusForFile}
                  onBlur={this.handleBlur}
                  onClick={this.setDropdownForNone}
                >
                  Open
                </Link>
              </li> }
              { __process.env.EXAMPLES_ENABLED &&
              <li className="nav__dropdown-item">
                <Link
                  to="/p5/sketches"
                  onFocus={this.handleFocusForFile}
                  onBlur={this.handleBlur}
                  onClick={this.setDropdownForNone}
                >
                  Examples
                </Link>
              </li> }
            </ul>
          </li>
          <li className={navDropdownState.edit}>
            <button
              onClick={this.toggleDropdownForEdit}
              onBlur={this.handleBlur}
              onFocus={this.clearHideTimeout}
              onMouseOver={() => {
                if (this.state.dropdownOpen !== 'none') {
                  this.setDropdown('edit');
                }
              }}
            >
              <span className="nav__item-header">Edit</span>
              <InlineSVG className="nav__item-header-triangle" src={triangleUrl} />
            </button>
<<<<<<< HEAD
            <ul className="nav__dropdown">
              <button
                onClick={this.toggleDropdownForEdit}
                className="nav__dropdown-heading"
              >
                <span>Edit</span>
                <InlineSVG src={triangleUrl} />
              </button>
=======
            <ul className="nav__dropdown" >
>>>>>>> 7ef34e8f
              <li className="nav__dropdown-item">
                <button
                  onClick={() => {
                    this.props.cmController.tidyCode();
                    this.setDropdown('none');
                  }}
                  onFocus={this.handleFocusForEdit}
                  onBlur={this.handleBlur}
                >
                  Tidy Code
                  <span className="nav__keyboard-shortcut">{'\u21E7'}+Tab</span>
                </button>
              </li>
              <li className="nav__dropdown-item">
                <button
                  onClick={this.handleFind}
                  onFocus={this.handleFocusForEdit}
                  onBlur={this.handleBlur}
                >
                  Find
                  <span className="nav__keyboard-shortcut">{metaKeyName}+F</span>
                </button>
              </li>
              <li className="nav__dropdown-item">
                <button
                  onClick={this.handleFindNext}
                  onFocus={this.handleFocusForEdit}
                  onBlur={this.handleBlur}
                >
                  Find Next
                  <span className="nav__keyboard-shortcut">{metaKeyName}+G</span>
                </button>
              </li>
              <li className="nav__dropdown-item">
                <button
                  onClick={this.handleFindPrevious}
                  onFocus={this.handleFocusForEdit}
                  onBlur={this.handleBlur}
                >
                  Find Previous
                  <span className="nav__keyboard-shortcut">{'\u21E7'}+{metaKeyName}+G</span>
                </button>
              </li>
            </ul>
          </li>
          <li className={navDropdownState.sketch}>
            <button
              onClick={this.toggleDropdownForSketch}
              onBlur={this.handleBlur}
              onFocus={this.clearHideTimeout}
              onMouseOver={() => {
                if (this.state.dropdownOpen !== 'none') {
                  this.setDropdown('sketch');
                }
              }}
            >
              <span className="nav__item-header">Sketch</span>
              <InlineSVG className="nav__item-header-triangle" src={triangleUrl} />
            </button>
            <ul className="nav__dropdown">
<<<<<<< HEAD
              <button
                onClick={this.toggleDropdownForSketch}
                className="nav__dropdown-heading"
              >
                <span>Sketch</span>
                <InlineSVG src={triangleUrl} />
              </button>
=======
>>>>>>> 7ef34e8f
              <li className="nav__dropdown-item">
                <button
                  onClick={this.handleAddFile}
                  onFocus={this.handleFocusForSketch}
                  onBlur={this.handleBlur}
                >
                  Add File
                </button>
              </li>
              <li className="nav__dropdown-item">
                <button
                  onClick={this.handleAddFolder}
                  onFocus={this.handleFocusForSketch}
                  onBlur={this.handleBlur}
                >
                  Add Folder
                </button>
              </li>
              <li className="nav__dropdown-item">
                <button
                  onClick={this.handleRun}
                  onFocus={this.handleFocusForSketch}
                  onBlur={this.handleBlur}
                >
                  Run
                  <span className="nav__keyboard-shortcut">{metaKeyName}+Enter</span>
                </button>
              </li>
              <li className="nav__dropdown-item">
                <button
                  onClick={this.handleStop}
                  onFocus={this.handleFocusForSketch}
                  onBlur={this.handleBlur}
                >
                  Stop
                  <span className="nav__keyboard-shortcut">{'\u21E7'}+{metaKeyName}+Enter</span>
                </button>
              </li>
              <li className="nav__dropdown-item">
                <button
                  onClick={this.handleStartAccessible}
                  onFocus={this.handleFocusForSketch}
                  onBlur={this.handleBlur}
                >
                  Start Accessible
                  <span className="nav__keyboard-shortcut">{'\u21E7'}+{metaKeyName}+1</span>
                </button>
              </li>
              <li className="nav__dropdown-item">
                <button
                  onClick={this.handleStopAccessible}
                  onFocus={this.handleFocusForSketch}
                  onBlur={this.handleBlur}
                >
                  Stop Accessible
                  <span className="nav__keyboard-shortcut">{'\u21E7'}+{metaKeyName}+2</span>
                </button>
              </li>
            </ul>
          </li>
          <li className={navDropdownState.help}>
            <button
              onClick={this.toggleDropdownForHelp}
              onBlur={this.handleBlur}
              onFocus={this.clearHideTimeout}
              onMouseOver={() => {
                if (this.state.dropdownOpen !== 'none') {
                  this.setDropdown('help');
                }
              }}
            >
              <span className="nav__item-header">Help & Feedback</span>
              <InlineSVG className="nav__item-header-triangle" src={triangleUrl} />
            </button>
            <ul className="nav__dropdown">
<<<<<<< HEAD
              <button
                onClick={this.toggleDropdownForHelp}
                className="nav__dropdown-heading"
              >
                <span>Help & Feedback</span>
                <InlineSVG src={triangleUrl} />
              </button>
=======
>>>>>>> 7ef34e8f
              <li className="nav__dropdown-item">
                <button
                  onFocus={this.handleFocusForHelp}
                  onBlur={this.handleBlur}
                  onClick={this.handleKeyboardShortcuts}
                >
                  Keyboard Shortcuts
                </button>
              </li>
              <li className="nav__dropdown-item">
                <a
                  href="https://p5js.org/reference/"
                  target="_blank"
                  rel="noopener noreferrer"
                  onFocus={this.handleFocusForHelp}
                  onBlur={this.handleBlur}
                  onClick={this.setDropdownForNone}
                >Reference
                </a>
              </li>
              <li className="nav__dropdown-item">
                <Link
                  to="/about"
                  onFocus={this.handleFocusForHelp}
                  onBlur={this.handleBlur}
                  onClick={this.setDropdownForNone}
                >
                  About
                </Link>
              </li>
              <li className="nav__dropdown-item">
                <Link
                  to="/feedback"
                  onFocus={this.handleFocusForHelp}
                  onBlur={this.handleBlur}
                  onClick={this.setDropdownForNone}
                >
                  Feedback
                </Link>
              </li>
            </ul>
          </li>
        </ul>
        { __process.env.LOGIN_ENABLED && !this.props.user.authenticated &&
          <ul className="nav__items-right" title="user-menu">
            <li className="nav__item">
              <p>
                <Link to="/login">Log in</Link>
                <span className="nav__item-spacer">or</span>
                <Link to="/signup">Sign up</Link>
              </p>
            </li>
          </ul>}
        { __process.env.LOGIN_ENABLED && this.props.user.authenticated &&
          <ul className="nav__items-right" title="user-menu">
            <li className="nav__item">
              <span>Hello, {this.props.user.username}!</span>
            </li>
            <span className="nav__item-spacer">|</span>
            <li className={navDropdownState.account}>
              <button
                className="nav__item-header"
                onClick={this.toggleDropdownForAccount}
                onBlur={this.handleBlur}
                onFocus={this.clearHideTimeout}
                onMouseOver={() => {
                  if (this.state.dropdownOpen !== 'none') {
                    this.setDropdown('account');
                  }
                }}
              >
                My Account
                <InlineSVG className="nav__item-header-triangle" src={triangleUrl} />
              </button>
              <ul className="nav__dropdown">
                <li className="nav__dropdown-item">
                  <Link
                    to={`/${this.props.user.username}/sketches`}
                    onFocus={this.handleFocusForAccount}
                    onBlur={this.handleBlur}
                    onClick={this.setDropdownForNone}
                  >
                    My sketches
                  </Link>
                </li>
                <li className="nav__dropdown-item">
                  <Link
                    to="/assets"
                    onFocus={this.handleFocusForAccount}
                    onBlur={this.handleBlur}
                    onClick={this.setDropdownForNone}
                  >
                    My assets
                  </Link>
                </li>
                <li className="nav__dropdown-item">
                  <Link
                    to="/account"
                    onFocus={this.handleFocusForAccount}
                    onBlur={this.handleBlur}
                    onClick={this.setDropdownForNone}
                  >
                    Settings
                  </Link>
                </li>
                <li className="nav__dropdown-item">
                  <button
                    onClick={this.handleLogout}
                    onFocus={this.handleFocusForAccount}
                    onBlur={this.handleBlur}
                  >
                    Log out
                  </button>
                </li>
              </ul>
            </li>
          </ul> }
        {/*
        <div className="nav__announce">
          This is a preview version of the editor, that has not yet been officially released.
          It is in development, you can report bugs <a
            href="https://github.com/processing/p5.js-web-editor/issues"
            target="_blank"
            rel="noopener noreferrer"
          >here</a>.
          Please use with caution.
        </div>
      */}
      </nav>
    );
  }
}

Nav.propTypes = {
  newProject: PropTypes.func.isRequired,
  saveProject: PropTypes.func.isRequired,
  autosaveProject: PropTypes.func.isRequired,
  exportProjectAsZip: PropTypes.func.isRequired,
  cloneProject: PropTypes.func.isRequired,
  user: PropTypes.shape({
    authenticated: PropTypes.bool.isRequired,
    username: PropTypes.string,
    id: PropTypes.string
  }).isRequired,
  project: PropTypes.shape({
    id: PropTypes.string,
    owner: PropTypes.shape({
      id: PropTypes.string
    })
  }),
  logoutUser: PropTypes.func.isRequired,
  showShareModal: PropTypes.func.isRequired,
  showErrorModal: PropTypes.func.isRequired,
  unsavedChanges: PropTypes.bool.isRequired,
  warnIfUnsavedChanges: PropTypes.func.isRequired,
  showKeyboardShortcutModal: PropTypes.func.isRequired,
  cmController: PropTypes.shape({
    tidyCode: PropTypes.func,
    showFind: PropTypes.func,
    findNext: PropTypes.func,
    findPrev: PropTypes.func,
    getContent: PropTypes.func
  }),
  startSketch: PropTypes.func.isRequired,
  stopSketch: PropTypes.func.isRequired,
  setAllAccessibleOutput: PropTypes.func.isRequired,
  newFile: PropTypes.func.isRequired,
  newFolder: PropTypes.func.isRequired
};

Nav.defaultProps = {
  project: {
    id: undefined,
    owner: undefined
  },
  cmController: {}
};

function mapStateToProps(state) {
  return {
    project: state.project,
    user: state.user,
    unsavedChanges: state.ide.unsavedChanges
  };
}

const mapDispatchToProps = {
  ...IDEActions,
  ...projectActions,
  logoutUser,
  setAllAccessibleOutput
};

export default withRouter(connect(mapStateToProps, mapDispatchToProps)(Nav));
export { Nav as NavComponent };<|MERGE_RESOLUTION|>--- conflicted
+++ resolved
@@ -28,7 +28,6 @@
     this.clearHideTimeout = this.clearHideTimeout.bind(this);
     this.handleClick = this.handleClick.bind(this);
     this.handleClickOutside = this.handleClickOutside.bind(this);
-<<<<<<< HEAD
     this.handleSave = this.handleSave.bind(this);
     this.handleNew = this.handleNew.bind(this);
     this.handleDuplicate = this.handleDuplicate.bind(this);
@@ -56,9 +55,7 @@
     this.handleFocusForHelp = this.handleFocus.bind(this, 'help');
     this.toggleDropdownForAccount = this.toggleDropdown.bind(this, 'account');
     this.handleFocusForAccount = this.handleFocus.bind(this, 'account');
-=======
     this.closeDropDown = this.closeDropDown.bind(this);
->>>>>>> 7ef34e8f
   }
 
   componentDidMount() {
@@ -264,16 +261,6 @@
               <InlineSVG className="nav__item-header-triangle" src={triangleUrl} />
             </button>
             <ul className="nav__dropdown">
-<<<<<<< HEAD
-              <button
-                onClick={this.toggleDropdownForFile}
-                className="nav__dropdown-heading"
-              >
-                <span>File</span>
-                <InlineSVG src={triangleUrl} />
-              </button>
-=======
->>>>>>> 7ef34e8f
               <li className="nav__dropdown-item">
                 <button
                   onClick={this.handleNew}
@@ -362,18 +349,7 @@
               <span className="nav__item-header">Edit</span>
               <InlineSVG className="nav__item-header-triangle" src={triangleUrl} />
             </button>
-<<<<<<< HEAD
-            <ul className="nav__dropdown">
-              <button
-                onClick={this.toggleDropdownForEdit}
-                className="nav__dropdown-heading"
-              >
-                <span>Edit</span>
-                <InlineSVG src={triangleUrl} />
-              </button>
-=======
             <ul className="nav__dropdown" >
->>>>>>> 7ef34e8f
               <li className="nav__dropdown-item">
                 <button
                   onClick={() => {
@@ -434,16 +410,6 @@
               <InlineSVG className="nav__item-header-triangle" src={triangleUrl} />
             </button>
             <ul className="nav__dropdown">
-<<<<<<< HEAD
-              <button
-                onClick={this.toggleDropdownForSketch}
-                className="nav__dropdown-heading"
-              >
-                <span>Sketch</span>
-                <InlineSVG src={triangleUrl} />
-              </button>
-=======
->>>>>>> 7ef34e8f
               <li className="nav__dropdown-item">
                 <button
                   onClick={this.handleAddFile}
@@ -519,16 +485,6 @@
               <InlineSVG className="nav__item-header-triangle" src={triangleUrl} />
             </button>
             <ul className="nav__dropdown">
-<<<<<<< HEAD
-              <button
-                onClick={this.toggleDropdownForHelp}
-                className="nav__dropdown-heading"
-              >
-                <span>Help & Feedback</span>
-                <InlineSVG src={triangleUrl} />
-              </button>
-=======
->>>>>>> 7ef34e8f
               <li className="nav__dropdown-item">
                 <button
                   onFocus={this.handleFocusForHelp}
