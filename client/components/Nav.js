import React, { PropTypes } from 'react';
import { Link } from 'react-router';

function Nav(props) {
  return (
    <nav className="nav" role="navigation" title="main-navigation">
      <ul className="nav__items-left" title="project-menu">
        <li className="nav__item">
          <a
            className="nav__new"
            onClick={props.newProject}
          >
            New
          </a>
        </li>
        <li className="nav__item">
          <a
            className="nav__save"
            onClick={props.saveProject}
          >
            Save
          </a>
        </li>
        <li className="nav__item" onClick={props.cloneProject}>
          <a className="nav__clone">
            Duplicate
          </a>
        </li>
        <li className="nav__item">
          <a className="nav__export" onClick={props.exportProjectAsZip}>
            Download
          </a>
        </li>
        <li className="nav__item">
          <p className="nav__open">
            <Link to="/sketches">
              Open
            </Link>
          </p>
        </li>
<<<<<<< HEAD
        <li className="nav__item">
          <a className="nav__export" onClick={props.exportProjectAsZip}>
            Export (zip)
          </a>
        </li>
        <li className="nav__item">
          <a className="nav__clone" onClick={props.cloneProject}>
            Clone
          </a>
        </li>
=======
>>>>>>> eb85e49c
      </ul>
      <ul className="nav__items-right" title="user-menu">
        <li className="nav__item">
          {props.user.authenticated && <p>Hello, {props.user.username}!</p>}
          {!props.user.authenticated && <p><Link to="/login">Login</Link> or <Link to="/signup">Sign Up</Link></p>}
        </li>
      </ul>
    </nav>
  );
}

Nav.propTypes = {
  newProject: PropTypes.func.isRequired,
  saveProject: PropTypes.func.isRequired,
  exportProjectAsZip: PropTypes.func.isRequired,
  cloneProject: PropTypes.func.isRequired,
  user: PropTypes.shape({
    authenticated: PropTypes.bool.isRequired,
    username: PropTypes.string
  }).isRequired
};

export default Nav;<|MERGE_RESOLUTION|>--- conflicted
+++ resolved
@@ -38,19 +38,6 @@
             </Link>
           </p>
         </li>
-<<<<<<< HEAD
-        <li className="nav__item">
-          <a className="nav__export" onClick={props.exportProjectAsZip}>
-            Export (zip)
-          </a>
-        </li>
-        <li className="nav__item">
-          <a className="nav__clone" onClick={props.cloneProject}>
-            Clone
-          </a>
-        </li>
-=======
->>>>>>> eb85e49c
       </ul>
       <ul className="nav__items-right" title="user-menu">
         <li className="nav__item">
