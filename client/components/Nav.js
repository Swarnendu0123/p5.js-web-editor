--- conflicted
+++ resolved
@@ -68,20 +68,6 @@
                 </p>
               </li>
             );
-<<<<<<< HEAD
-          }
-          if (!props.user.authenticated) {
-            return (
-              <li className="nav__item">
-                <p className="nav__open">
-                  <a href="http://alpha.editor.p5js.org/p5/sketches">
-                    Open
-                  </a>
-                </p>
-              </li>
-            );
-=======
->>>>>>> 4859b66c
           }
           return (
             <li className="nav__item">
