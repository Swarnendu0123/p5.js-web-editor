import React from 'react';
import styled from 'styled-components';
import PropTypes from 'prop-types';
import { prop, remSize } from '../../theme';


const background = ({ transparent, inverted }) => prop(transparent === true
  ? 'backgroundColor'
  : `MobilePanel.default.${inverted === true ? 'foreground' : 'background'}`);

const textColor = ({ transparent, inverted }) => prop((transparent === false && inverted === true)
  ? 'MobilePanel.default.background'
  : 'primaryTextColor');


const HeaderDiv = styled.div`
  position: fixed;
  width: 100%;
  background: ${props => background(props)};
  color: ${textColor};
  padding: ${props => remSize(props.slim === true ? 2 : 12)};
  padding-left: ${remSize(16)};
  padding-right: ${remSize(16)};
  z-index: 1;

  display: flex;
  flex: 1;
  flex-direction: row;
  justify-content: flex-start;
  align-items: center;

  svg {
    max-height: ${remSize(32)};
    padding: ${remSize(4)};
  }

  & svg path { fill: ${textColor} !important; }
`;

const IconContainer = styled.div`
  margin-left: ${props => (props.leftButton ? remSize(32) : remSize(4))};
  list-style: none;
  display: flex;
  flex-direction: horizontal;
`;


const TitleContainer = styled.div`
  margin-left: ${remSize(4)};
  margin-right: auto;

  ${props => props.padded && `h2{
    padding-top: ${remSize(10)};
    padding-bottom: ${remSize(10)};
  }`}
`;

const Header = ({
<<<<<<< HEAD
  title, subtitle, leftButton, children, transparent, inverted
}) => (
  <HeaderDiv transparent={transparent} inverted={inverted}>
=======
  title, subtitle, leftButton, children,
  transparent, inverted, slim
}) => (
  <HeaderDiv transparent={transparent} slim={slim} inverted={inverted}>
>>>>>>> 056455c9
    {leftButton}
    <TitleContainer padded={subtitle === null}>
      {title && <h2>{title}</h2>}
      {subtitle && <h3>{subtitle}</h3>}
    </TitleContainer>
    <IconContainer>
      {children}
    </IconContainer>
  </HeaderDiv>
);

Header.propTypes = {
  title: PropTypes.string,
  subtitle: PropTypes.string,
  leftButton: PropTypes.element,
  children: PropTypes.oneOfType([PropTypes.element, PropTypes.arrayOf(PropTypes.element)]),
  transparent: PropTypes.bool,
<<<<<<< HEAD
  inverted: PropTypes.bool
=======
  inverted: PropTypes.bool,
  slim: PropTypes.bool,
>>>>>>> 056455c9
};

Header.defaultProps = {
  title: null,
  subtitle: null,
  leftButton: null,
  children: [],
  transparent: false,
<<<<<<< HEAD
  inverted: false
=======
  inverted: false,
  slim: false
>>>>>>> 056455c9
};

export default Header;<|MERGE_RESOLUTION|>--- conflicted
+++ resolved
@@ -56,16 +56,10 @@
 `;
 
 const Header = ({
-<<<<<<< HEAD
-  title, subtitle, leftButton, children, transparent, inverted
-}) => (
-  <HeaderDiv transparent={transparent} inverted={inverted}>
-=======
   title, subtitle, leftButton, children,
   transparent, inverted, slim
 }) => (
   <HeaderDiv transparent={transparent} slim={slim} inverted={inverted}>
->>>>>>> 056455c9
     {leftButton}
     <TitleContainer padded={subtitle === null}>
       {title && <h2>{title}</h2>}
@@ -83,12 +77,8 @@
   leftButton: PropTypes.element,
   children: PropTypes.oneOfType([PropTypes.element, PropTypes.arrayOf(PropTypes.element)]),
   transparent: PropTypes.bool,
-<<<<<<< HEAD
-  inverted: PropTypes.bool
-=======
   inverted: PropTypes.bool,
   slim: PropTypes.bool,
->>>>>>> 056455c9
 };
 
 Header.defaultProps = {
@@ -97,12 +87,8 @@
   leftButton: null,
   children: [],
   transparent: false,
-<<<<<<< HEAD
-  inverted: false
-=======
   inverted: false,
   slim: false
->>>>>>> 056455c9
 };
 
 export default Header;