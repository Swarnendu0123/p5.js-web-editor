import React from 'react';
import styled from 'styled-components';
import { useModalBehavior } from '../utils/custom-hooks';

const BackgroundOverlay = styled.div`
<<<<<<< HEAD
  position: absolute;
=======
  position: fixed;
>>>>>>> 778aa4df
  z-index: 2;
  width: 100% !important;
  height: 100% !important;
  
  background: black;
  opacity: 0.3;
`;

export default (Element, hasOverlay = false) => {
  const [visible, toggle, setRef] = useModalBehavior();

  const wrapper = () => (visible &&
    <div>
      {hasOverlay && <BackgroundOverlay />}
      <div ref={setRef}>
        { (typeof (Element) === 'function')
          ? Element(toggle)
          : Element}
      </div>
    </div>);

  return [toggle, wrapper];
};<|MERGE_RESOLUTION|>--- conflicted
+++ resolved
@@ -3,11 +3,7 @@
 import { useModalBehavior } from '../utils/custom-hooks';
 
 const BackgroundOverlay = styled.div`
-<<<<<<< HEAD
-  position: absolute;
-=======
   position: fixed;
->>>>>>> 778aa4df
   z-index: 2;
   width: 100% !important;
   height: 100% !important;
