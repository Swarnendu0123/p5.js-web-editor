--- conflicted
+++ resolved
@@ -1,17 +1,6 @@
 import PropTypes from 'prop-types';
-<<<<<<< HEAD
 import React, { useCallback, useMemo, useRef, useState } from 'react';
 import useModalClose from '../../common/useModalClose';
-=======
-import React, {
-  useCallback,
-  useEffect,
-  useMemo,
-  useRef,
-  useState
-} from 'react';
-import useKeyDownHandlers from '../../modules/IDE/hooks/useKeyDownHandlers';
->>>>>>> d5eee45d
 import { MenuOpenContext, NavBarContext } from './contexts';
 
 function NavBar({ children, className }) {
@@ -19,33 +8,9 @@
 
   const timerRef = useRef(null);
 
-<<<<<<< HEAD
   const handleClose = useCallback(() => {
     setDropdownOpen('none');
   }, [setDropdownOpen]);
-=======
-  const nodeRef = useRef(null);
-
-  useEffect(() => {
-    function handleClick(e) {
-      if (!nodeRef.current) {
-        return;
-      }
-      if (nodeRef.current.contains(e.target)) {
-        return;
-      }
-      setDropdownOpen('none');
-    }
-    document.addEventListener('mousedown', handleClick, false);
-    return () => {
-      document.removeEventListener('mousedown', handleClick, false);
-    };
-  }, [nodeRef, setDropdownOpen]);
-
-  useKeyDownHandlers({
-    escape: () => setDropdownOpen('none')
-  });
->>>>>>> d5eee45d
 
   const nodeRef = useModalClose(handleClose);
 
