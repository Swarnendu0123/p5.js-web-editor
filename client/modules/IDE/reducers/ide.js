--- conflicted
+++ resolved
@@ -10,16 +10,9 @@
   projectOptionsVisible: false,
   newFolderModalVisible: false,
   shareModalVisible: false,
-<<<<<<< HEAD
-  shareModalProjectId: null,
-  shareModalProjectName: null,
-  shareModalProjectUsername: null,
-=======
   shareModalProjectId: 'abcd',
   shareModalProjectName: 'My Cute Sketch',
   shareModalProjectUsername: 'p5_user',
-  sketchlistModalVisible: false,
->>>>>>> 8d0e59ef
   editorOptionsVisible: false,
   keyboardShortcutVisible: false,
   unsavedChanges: false,
