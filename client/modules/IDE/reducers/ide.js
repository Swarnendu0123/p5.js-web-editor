--- conflicted
+++ resolved
@@ -3,15 +3,12 @@
 const initialState = {
   isPlaying: false,
   selectedFile: '1',
-<<<<<<< HEAD
   consoleEvent: {
     method: undefined,
     arguments: []
-  }
-=======
+  },
   modalIsVisible: false,
   sidebarIsExpanded: true
->>>>>>> 8d8e399a
 };
 
 const ide = (state = initialState, action) => {
@@ -26,10 +23,8 @@
     case ActionTypes.SET_PROJECT:
     case ActionTypes.NEW_PROJECT:
       return Object.assign({}, state, { selectedFile: action.selectedFile });
-<<<<<<< HEAD
     case ActionTypes.CONSOLE_EVENT:
       return Object.assign({}, state, { consoleEvent: action.event });
-=======
     case ActionTypes.SHOW_MODAL:
       return Object.assign({}, state, { modalIsVisible: true });
     case ActionTypes.HIDE_MODAL:
@@ -38,7 +33,6 @@
       return Object.assign({}, state, { sidebarIsExpanded: false });
     case ActionTypes.EXPAND_SIDEBAR:
       return Object.assign({}, state, { sidebarIsExpanded: true });
->>>>>>> 8d8e399a
     default:
       return state;
   }
