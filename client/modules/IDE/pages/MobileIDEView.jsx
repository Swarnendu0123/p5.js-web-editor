--- conflicted
+++ resolved
@@ -28,11 +28,8 @@
 import IDEWrapper from '../../../components/mobile/IDEWrapper';
 import Console from '../components/Console';
 import { remSize } from '../../../theme';
-<<<<<<< HEAD
 import Dropdown from '../../../components/Dropdown';
-=======
 import ActionStrip from '../../../components/mobile/ActionStrip';
->>>>>>> 7dbcde45
 
 const isUserOwner = ({ project, user }) => (project.owner && project.owner.id === user.id);
 
