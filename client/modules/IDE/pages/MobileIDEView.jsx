--- conflicted
+++ resolved
@@ -63,29 +63,19 @@
   position: relative;
 `;
 
-<<<<<<< HEAD
-const getNavOptions = (username = undefined, toggleForceDesktop = () => {}) =>
+const getNavOptions = (username = undefined, logoutUser = () => {}, toggleForceDesktop = () => {}) =>
   (username
     ? [
       { icon: PreferencesIcon, title: 'Preferences', href: '/preferences', },
       { icon: PreferencesIcon, title: 'My Stuff', href: `/${username}/sketches` },
       { icon: PreferencesIcon, title: 'Examples', href: '/p5/sketches' },
       { icon: PreferencesIcon, title: 'Original Editor', action: toggleForceDesktop, },
-=======
-const getNavOptions = (username = undefined, logoutUser = () => {}) =>
-  (username
-    ? [
-      { icon: PreferencesIcon, title: 'Preferences', href: '/mobile/preferences', },
-      { icon: PreferencesIcon, title: 'My Stuff', href: `/mobile/${username}/sketches` },
-      { icon: PreferencesIcon, title: 'Examples', href: '/mobile/p5/sketches' },
-      { icon: PreferencesIcon, title: 'Original Editor', href: '/', },
       { icon: PreferencesIcon, title: 'Logout', action: logoutUser, },
->>>>>>> f844023a
     ]
     : [
       { icon: PreferencesIcon, title: 'Preferences', href: '/preferences', },
       { icon: PreferencesIcon, title: 'Examples', href: '/p5/sketches' },
-      { icon: PreferencesIcon, title: 'Original Editor', href: '/', },
+      { icon: PreferencesIcon, title: 'Original Editor', action: toggleForceDesktop, },
       { icon: PreferencesIcon, title: 'Login', href: '/login', },
     ]
   );
@@ -123,11 +113,7 @@
 
   // Screen Modals
   const [toggleNavDropdown, NavDropDown] = useAsModal(<Dropdown
-<<<<<<< HEAD
-    items={getNavOptions(username, toggleForceDesktop)}
-=======
-    items={getNavOptions(username, logoutUser)}
->>>>>>> f844023a
+    items={getNavOptions(username, logoutUser, toggleForceDesktop)}
     align="right"
   />);
 
