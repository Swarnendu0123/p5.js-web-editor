--- conflicted
+++ resolved
@@ -97,21 +97,6 @@
           />
         }
       >
-<<<<<<< HEAD
-        <IconButton
-          onClick={() => setOverlay('dropdown')}
-          icon={MoreIcon}
-          aria-label="Options"
-        />
-        <IconButton
-          to="/mobile/preview"
-          onClick={() => {
-            startSketch();
-          }}
-          icon={PlayIcon}
-          aria-label="Run sketch"
-        />
-=======
         <NavItem>
           <IconButton
             onClick={triggerNavDropdown}
@@ -123,7 +108,6 @@
         <li>
           <IconButton to="/mobile/preview" onClick={() => { startSketch(); }} icon={PlayIcon} aria-label="Run sketch" />
         </li>
->>>>>>> ea9a2f9e
       </Header>
 
       <IDEWrapper>
