--- conflicted
+++ resolved
@@ -266,227 +266,6 @@
                     cmRef.current = ctl;
                   }}
                 />
-<<<<<<< HEAD
-                <Console />
-              </SplitPane>
-              <section className="preview-frame-holder">
-                <header className="preview-frame__header">
-                  <h2 className="preview-frame__title">
-                    {this.props.t('Toolbar.Preview')}
-                  </h2>
-                </header>
-                <div className="preview-frame__content">
-                  <div
-                    className="preview-frame-overlay"
-                    ref={(element) => {
-                      this.overlay = element;
-                    }}
-                  />
-                  <div>
-                    {((this.props.preferences.textOutput ||
-                      this.props.preferences.gridOutput) &&
-                      this.props.ide.isPlaying) ||
-                      this.props.ide.isAccessibleOutputPlaying}
-                  </div>
-                  <PreviewFrame cmController={this.cmController} />
-                </div>
-              </section>
-            </SplitPane>
-          </SplitPane>
-        </main>
-        {this.props.ide.modalIsVisible && <NewFileModal />}
-        {this.props.ide.newFolderModalVisible && <NewFolderModal />}
-        {this.props.ide.uploadFileModalVisible && <UploadFileModal />}
-        {this.props.location.pathname === '/about' && (
-          <Overlay
-            title={this.props.t('About.Title')}
-            previousPath={this.props.ide.previousPath}
-            ariaLabel={this.props.t('About.Title')}
-          >
-            <About previousPath={this.props.ide.previousPath} />
-          </Overlay>
-        )}
-        {this.props.location.pathname === '/feedback' && (
-          <Overlay
-            title={this.props.t('IDEView.SubmitFeedback')}
-            previousPath={this.props.ide.previousPath}
-            ariaLabel={this.props.t('IDEView.SubmitFeedbackARIA')}
-          >
-            <Feedback />
-          </Overlay>
-        )}
-        {this.props.location.pathname.match(/add-to-collection$/) && (
-          <Overlay
-            ariaLabel={this.props.t('IDEView.AddCollectionARIA')}
-            title={this.props.t('IDEView.AddCollectionTitle')}
-            previousPath={this.props.ide.previousPath}
-            actions={<CollectionSearchbar />}
-            isFixedHeight
-          >
-            <AddToCollectionList projectId={this.props.params.project_id} />
-          </Overlay>
-        )}
-        {this.props.ide.shareModalVisible && (
-          <Overlay
-            title={this.props.t('IDEView.ShareTitle')}
-            ariaLabel={this.props.t('IDEView.ShareARIA')}
-            closeOverlay={this.props.closeShareModal}
-          >
-            <ShareModal
-              projectId={this.props.ide.shareModalProjectId}
-              projectName={this.props.ide.shareModalProjectName}
-              ownerUsername={this.props.ide.shareModalProjectUsername}
-            />
-          </Overlay>
-        )}
-        {this.props.ide.keyboardShortcutVisible && (
-          <Overlay
-            title={this.props.t('KeyboardShortcuts.Title')}
-            ariaLabel={this.props.t('KeyboardShortcuts.Title')}
-            closeOverlay={this.props.closeKeyboardShortcutModal}
-          >
-            <KeyboardShortcutModal />
-          </Overlay>
-        )}
-        {this.props.ide.errorType && (
-          <Overlay
-            title={this.props.t('Common.Error')}
-            ariaLabel={this.props.t('Common.ErrorARIA')}
-            closeOverlay={this.props.hideErrorModal}
-          >
-            <ErrorModal
-              type={this.props.ide.errorType}
-              closeModal={this.props.hideErrorModal}
-            />
-          </Overlay>
-        )}
-      </RootPage>
-    );
-  }
-}
-
-IDEView.propTypes = {
-  params: PropTypes.shape({
-    project_id: PropTypes.string,
-    username: PropTypes.string,
-    reset_password_token: PropTypes.string
-  }).isRequired,
-  location: PropTypes.shape({
-    pathname: PropTypes.string
-  }).isRequired,
-  getProject: PropTypes.func.isRequired,
-  user: PropTypes.shape({
-    authenticated: PropTypes.bool.isRequired,
-    id: PropTypes.string,
-    username: PropTypes.string
-  }).isRequired,
-  saveProject: PropTypes.func.isRequired,
-  ide: PropTypes.shape({
-    errorType: PropTypes.string,
-    keyboardShortcutVisible: PropTypes.bool.isRequired,
-    shareModalVisible: PropTypes.bool.isRequired,
-    shareModalProjectId: PropTypes.string.isRequired,
-    shareModalProjectName: PropTypes.string.isRequired,
-    shareModalProjectUsername: PropTypes.string.isRequired,
-    previousPath: PropTypes.string.isRequired,
-    previewIsRefreshing: PropTypes.bool.isRequired,
-    isPlaying: PropTypes.bool.isRequired,
-    isAccessibleOutputPlaying: PropTypes.bool.isRequired,
-    projectOptionsVisible: PropTypes.bool.isRequired,
-    preferencesIsVisible: PropTypes.bool.isRequired,
-    modalIsVisible: PropTypes.bool.isRequired,
-    uploadFileModalVisible: PropTypes.bool.isRequired,
-    newFolderModalVisible: PropTypes.bool.isRequired,
-    justOpenedProject: PropTypes.bool.isRequired,
-    sidebarIsExpanded: PropTypes.bool.isRequired,
-    consoleIsExpanded: PropTypes.bool.isRequired,
-    unsavedChanges: PropTypes.bool.isRequired
-  }).isRequired,
-  stopSketch: PropTypes.func.isRequired,
-  project: PropTypes.shape({
-    id: PropTypes.string,
-    name: PropTypes.string.isRequired,
-    owner: PropTypes.shape({
-      username: PropTypes.string,
-      id: PropTypes.string
-    }),
-    updatedAt: PropTypes.string
-  }).isRequired,
-  preferences: PropTypes.shape({
-    autosave: PropTypes.bool.isRequired,
-    fontSize: PropTypes.number.isRequired,
-    linewrap: PropTypes.bool.isRequired,
-    lineNumbers: PropTypes.bool.isRequired,
-    lintWarning: PropTypes.bool.isRequired,
-    textOutput: PropTypes.bool.isRequired,
-    gridOutput: PropTypes.bool.isRequired,
-    theme: PropTypes.string.isRequired,
-    autorefresh: PropTypes.bool.isRequired,
-    language: PropTypes.string.isRequired,
-    autocloseBracketsQuotes: PropTypes.bool.isRequired,
-    autocompleteHinter: PropTypes.bool.isRequired
-  }).isRequired,
-  closePreferences: PropTypes.func.isRequired,
-  setAllAccessibleOutput: PropTypes.func.isRequired,
-  selectedFile: PropTypes.shape({
-    id: PropTypes.string.isRequired,
-    content: PropTypes.string.isRequired,
-    name: PropTypes.string.isRequired
-  }).isRequired,
-  htmlFile: PropTypes.shape({
-    id: PropTypes.string.isRequired,
-    name: PropTypes.string.isRequired,
-    content: PropTypes.string.isRequired
-  }).isRequired,
-  expandSidebar: PropTypes.func.isRequired,
-  collapseSidebar: PropTypes.func.isRequired,
-  cloneProject: PropTypes.func.isRequired,
-  expandConsole: PropTypes.func.isRequired,
-  collapseConsole: PropTypes.func.isRequired,
-  updateFileContent: PropTypes.func.isRequired,
-  closeNewFolderModal: PropTypes.func.isRequired,
-  closeNewFileModal: PropTypes.func.isRequired,
-  closeShareModal: PropTypes.func.isRequired,
-  closeKeyboardShortcutModal: PropTypes.func.isRequired,
-  autosaveProject: PropTypes.func.isRequired,
-  setPreviousPath: PropTypes.func.isRequired,
-  showErrorModal: PropTypes.func.isRequired,
-  hideErrorModal: PropTypes.func.isRequired,
-  clearPersistedState: PropTypes.func.isRequired,
-  startSketch: PropTypes.func.isRequired,
-  closeUploadFileModal: PropTypes.func.isRequired,
-  t: PropTypes.func.isRequired,
-  isUserOwner: PropTypes.bool.isRequired
-};
-
-function mapStateToProps(state) {
-  return {
-    selectedFile: selectActiveFile(state),
-    htmlFile: getHTMLFile(state.files),
-    ide: state.ide,
-    preferences: state.preferences,
-    editorAccessibility: state.editorAccessibility,
-    user: state.user,
-    project: state.project,
-    console: state.console,
-    isUserOwner: getIsUserOwner(state)
-  };
-}
-
-function mapDispatchToProps(dispatch) {
-  return bindActionCreators(
-    Object.assign(
-      {},
-      EditorAccessibilityActions,
-      FileActions,
-      ProjectActions,
-      IDEActions,
-      PreferencesActions,
-      UserActions,
-      ConsoleActions
-    ),
-    dispatch
-=======
               </EditorSidebarWrapper>
             </>
           )
@@ -494,7 +273,6 @@
       </MediaQuery>
       <IDEOverlays />
     </RootPage>
->>>>>>> 7e069ee9
   );
 };
 
