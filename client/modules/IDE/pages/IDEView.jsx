import PropTypes from 'prop-types';
import React from 'react';
import { bindActionCreators } from 'redux';
import { connect } from 'react-redux';
import { withRouter } from 'react-router';
import { withTranslation } from 'react-i18next';
import { Helmet } from 'react-helmet';
import SplitPane from 'react-split-pane';
import Editor from '../components/Editor';
import Sidebar from '../components/Sidebar';
import PreviewFrame from '../components/PreviewFrame';
import Toolbar from '../components/Toolbar';
import Preferences from '../components/Preferences';
import NewFileModal from '../components/NewFileModal';
import NewFolderModal from '../components/NewFolderModal';
import UploadFileModal from '../components/UploadFileModal';
import ShareModal from '../components/ShareModal';
import KeyboardShortcutModal from '../components/KeyboardShortcutModal';
import ErrorModal from '../components/ErrorModal';
import Nav from '../../../components/Nav';
import Console from '../components/Console';
import Toast from '../components/Toast';
import * as FileActions from '../actions/files';
import * as IDEActions from '../actions/ide';
import * as ProjectActions from '../actions/project';
import * as EditorAccessibilityActions from '../actions/editorAccessibility';
import * as PreferencesActions from '../actions/preferences';
import * as UserActions from '../../User/actions';
import * as ToastActions from '../actions/toast';
import * as ConsoleActions from '../actions/console';
import { getHTMLFile } from '../reducers/files';
import Overlay from '../../App/components/Overlay';
import About from '../components/About';
import AddToCollectionList from '../components/AddToCollectionList';
import Feedback from '../components/Feedback';
import { CollectionSearchbar } from '../components/Searchbar';

function getTitle(props) {
  const { id } = props.project;
  return id ? `p5.js Web Editor | ${props.project.name}` : 'p5.js Web Editor';
}

function isUserOwner(props) {
  return props.project.owner && props.project.owner.id === props.user.id;
}

function warnIfUnsavedChanges(props) { // eslint-disable-line
  const { route } = props.route;
  if (route && (route.action === 'PUSH' && (route.pathname === '/login' || route.pathname === '/signup'))) {
    // don't warn
    props.persistState();
    window.onbeforeunload = null;
  } else if (route && (props.location.pathname === '/login' || props.location.pathname === '/signup')) {
    // don't warn
    props.persistState();
    window.onbeforeunload = null;
  } else if (props.ide.unsavedChanges) {
    if (!window.confirm('Are you sure you want to leave this page? You have unsaved changes.')) {
      return false;
    }
    props.setUnsavedChanges(false);
    return true;
  }
}

class IDEView extends React.Component {
  constructor(props) {
    super(props);
    this.handleGlobalKeydown = this.handleGlobalKeydown.bind(this);

    this.state = {
      consoleSize: props.ide.consoleIsExpanded ? 150 : 29,
      sidebarSize: props.ide.sidebarIsExpanded ? 160 : 20
    };
  }

  componentDidMount() {
    // If page doesn't reload after Sign In then we need
    // to force cleared state to be cleared
    this.props.clearPersistedState();

    this.props.stopSketch();
    if (this.props.params.project_id) {
      const { project_id: id, username } = this.props.params;
      if (id !== this.props.project.id) {
        this.props.getProject(id, username);
      }
    }

    this.isMac = navigator.userAgent.toLowerCase().indexOf('mac') !== -1;
    document.addEventListener('keydown', this.handleGlobalKeydown, false);

    this.props.router.setRouteLeaveHook(this.props.route, () => warnIfUnsavedChanges(this.props));

    window.onbeforeunload = () => warnIfUnsavedChanges();

    this.autosaveInterval = null;
  }

  componentWillReceiveProps(nextProps) {
    if (nextProps.location !== this.props.location) {
      this.props.setPreviousPath(this.props.location.pathname);
    }

    if (this.props.ide.consoleIsExpanded !== nextProps.ide.consoleIsExpanded) {
      this.setState({ consoleSize: nextProps.ide.consoleIsExpanded ? 150 : 29 });
    }

    if (this.props.ide.sidebarIsExpanded !== nextProps.ide.sidebarIsExpanded) {
      this.setState({ sidebarSize: nextProps.ide.sidebarIsExpanded ? 160 : 20 });
    }
  }

  componentWillUpdate(nextProps) {
    if (nextProps.params.project_id && !this.props.params.project_id) {
      if (nextProps.params.project_id !== nextProps.project.id) {
        this.props.getProject(nextProps.params.project_id);
      }
    }
  }

  componentDidUpdate(prevProps) {
    if (isUserOwner(this.props) && this.props.project.id) {
      if (this.props.preferences.autosave && this.props.ide.unsavedChanges && !this.props.ide.justOpenedProject) {
        if (
          this.props.selectedFile.name === prevProps.selectedFile.name &&
          this.props.selectedFile.content !== prevProps.selectedFile.content) {
          if (this.autosaveInterval) {
            clearTimeout(this.autosaveInterval);
          }
          console.log('will save project in 20 seconds');
          this.autosaveInterval = setTimeout(this.props.autosaveProject, 20000);
        }
      } else if (this.autosaveInterval && !this.props.preferences.autosave) {
        clearTimeout(this.autosaveInterval);
        this.autosaveInterval = null;
      }
    } else if (this.autosaveInterval) {
      clearTimeout(this.autosaveInterval);
      this.autosaveInterval = null;
    }

    if (this.props.route.path !== prevProps.route.path) {
      this.props.router.setRouteLeaveHook(this.props.route, () => warnIfUnsavedChanges(this.props));
    }
  }

  componentWillUnmount() {
    document.removeEventListener('keydown', this.handleGlobalKeydown, false);
    clearTimeout(this.autosaveInterval);
    this.autosaveInterval = null;
  }

  handleGlobalKeydown(e) {
    // 83 === s
    if (e.keyCode === 83 && ((e.metaKey && this.isMac) || (e.ctrlKey && !this.isMac))) {
      e.preventDefault();
      e.stopPropagation();
      if (isUserOwner(this.props) || (this.props.user.authenticated && !this.props.project.owner)) {
        this.props.saveProject(this.cmController.getContent());
      } else if (this.props.user.authenticated) {
        this.props.cloneProject();
      } else {
        this.props.showErrorModal('forceAuthentication');
      }
      // 13 === enter
    } else if (e.keyCode === 13 && e.shiftKey && ((e.metaKey && this.isMac) || (e.ctrlKey && !this.isMac))) {
      e.preventDefault();
      e.stopPropagation();
      this.props.stopSketch();
    } else if (e.keyCode === 13 && ((e.metaKey && this.isMac) || (e.ctrlKey && !this.isMac))) {
      e.preventDefault();
      e.stopPropagation();
      this.props.startSketch();
      // 50 === 2
    } else if (e.keyCode === 50 && ((e.metaKey && this.isMac) || (e.ctrlKey && !this.isMac)) && e.shiftKey) {
      e.preventDefault();
      this.props.setAllAccessibleOutput(false);
      // 49 === 1
    } else if (e.keyCode === 49 && ((e.metaKey && this.isMac) || (e.ctrlKey && !this.isMac)) && e.shiftKey) {
      e.preventDefault();
      this.props.setAllAccessibleOutput(true);
    } else if (e.keyCode === 66 && ((e.metaKey && this.isMac) || (e.ctrlKey && !this.isMac))) {
      e.preventDefault();
      if (!this.props.ide.sidebarIsExpanded) {
        this.props.expandSidebar();
      } else {
        this.props.collapseSidebar();
      }
    } else if (e.keyCode === 192 && e.ctrlKey) {
      e.preventDefault();
      if (this.props.ide.consoleIsExpanded) {
        this.props.collapseConsole();
      } else {
        this.props.expandConsole();
      }
    } else if (e.keyCode === 27) {
      if (this.props.ide.newFolderModalVisible) {
        this.props.closeNewFolderModal();
      } else if (this.props.ide.uploadFileModalVisible) {
        this.props.closeUploadFileModal();
      } else if (this.props.ide.modalIsVisible) {
        this.props.closeNewFileModal();
      }
    }
  }

<<<<<<< HEAD
  warnIfUnsavedChangesCaller(props) {
    return warnIfUnsavedChanges(props);
=======
  warnIfUnsavedChanges(route) { // eslint-disable-line
    if (route && (route.action === 'PUSH' && (route.pathname === '/login' || route.pathname === '/signup'))) {
      // don't warn
      this.props.persistState();
      window.onbeforeunload = null;
    } else if (route && (this.props.location.pathname === '/login' || this.props.location.pathname === '/signup')) {
      // don't warn
      this.props.persistState();
      window.onbeforeunload = null;
    } else if (this.props.ide.unsavedChanges) {
      if (!window.confirm(this.props.t('WarningUnsavedChanges'))) {
        return false;
      }
      this.props.setUnsavedChanges(false);
      return true;
    }
>>>>>>> 97c3b354
  }

  render() {
    return (
      <div className="ide">
        <Helmet>
          <title>{getTitle(this.props)}</title>
        </Helmet>
        {this.props.toast.isVisible && <Toast />}
        <Nav
          warnIfUnsavedChanges={this.warnIfUnsavedChangesCaller.bind(this, this.props)}
          cmController={this.cmController}
        />
        <Toolbar key={this.props.project.id} />
        {this.props.ide.preferencesIsVisible &&
          <Overlay
            title={this.props.t('Settings')}
            ariaLabel="settings"
            closeOverlay={this.props.closePreferences}
          >
            <Preferences
              fontSize={this.props.preferences.fontSize}
              setFontSize={this.props.setFontSize}
              autosave={this.props.preferences.autosave}
              linewrap={this.props.preferences.linewrap}
              lineNumbers={this.props.preferences.lineNumbers}
              setLineNumbers={this.props.setLineNumbers}
              setAutosave={this.props.setAutosave}
              setLinewrap={this.props.setLinewrap}
              lintWarning={this.props.preferences.lintWarning}
              setLintWarning={this.props.setLintWarning}
              textOutput={this.props.preferences.textOutput}
              gridOutput={this.props.preferences.gridOutput}
              soundOutput={this.props.preferences.soundOutput}
              setTextOutput={this.props.setTextOutput}
              setGridOutput={this.props.setGridOutput}
              setSoundOutput={this.props.setSoundOutput}
              theme={this.props.preferences.theme}
              setTheme={this.props.setTheme}
            />
          </Overlay>
        }
        <main className="editor-preview-container">
          <SplitPane
            split="vertical"
            size={this.state.sidebarSize}
            onChange={size => this.setState({ sidebarSize: size })}
            onDragFinished={this._handleSidebarPaneOnDragFinished}
            allowResize={this.props.ide.sidebarIsExpanded}
            minSize={20}
          >
            <Sidebar
              files={this.props.files}
              setSelectedFile={this.props.setSelectedFile}
              newFile={this.props.newFile}
              isExpanded={this.props.ide.sidebarIsExpanded}
              deleteFile={this.props.deleteFile}
              updateFileName={this.props.updateFileName}
              projectOptionsVisible={this.props.ide.projectOptionsVisible}
              openProjectOptions={this.props.openProjectOptions}
              closeProjectOptions={this.props.closeProjectOptions}
              newFolder={this.props.newFolder}
              user={this.props.user}
              owner={this.props.project.owner}
              openUploadFileModal={this.props.openUploadFileModal}
              closeUploadFileModal={this.props.closeUploadFileModal}
            />
            <SplitPane
              split="vertical"
              defaultSize="50%"
              onChange={() => { this.overlay.style.display = 'block'; }}
              onDragFinished={() => { this.overlay.style.display = 'none'; }}
              resizerStyle={{
                borderLeftWidth: '2px', borderRightWidth: '2px', width: '2px', margin: '0px 0px'
              }}
            >
              <SplitPane
                split="horizontal"
                primary="second"
                size={this.state.consoleSize}
                minSize={29}
                onChange={size => this.setState({ consoleSize: size })}
                allowResize={this.props.ide.consoleIsExpanded}
                className="editor-preview-subpanel"
              >
                <Editor
                  lintWarning={this.props.preferences.lintWarning}
                  linewrap={this.props.preferences.linewrap}
                  lintMessages={this.props.editorAccessibility.lintMessages}
                  updateLintMessage={this.props.updateLintMessage}
                  clearLintMessage={this.props.clearLintMessage}
                  file={this.props.selectedFile}
                  updateFileContent={this.props.updateFileContent}
                  fontSize={this.props.preferences.fontSize}
                  lineNumbers={this.props.preferences.lineNumbers}
                  files={this.props.files}
                  editorOptionsVisible={this.props.ide.editorOptionsVisible}
                  showEditorOptions={this.props.showEditorOptions}
                  closeEditorOptions={this.props.closeEditorOptions}
                  showKeyboardShortcutModal={this.props.showKeyboardShortcutModal}
                  setUnsavedChanges={this.props.setUnsavedChanges}
                  isPlaying={this.props.ide.isPlaying}
                  theme={this.props.preferences.theme}
                  startRefreshSketch={this.props.startRefreshSketch}
                  stopSketch={this.props.stopSketch}
                  autorefresh={this.props.preferences.autorefresh}
                  unsavedChanges={this.props.ide.unsavedChanges}
                  projectSavedTime={this.props.project.updatedAt}
                  isExpanded={this.props.ide.sidebarIsExpanded}
                  expandSidebar={this.props.expandSidebar}
                  collapseSidebar={this.props.collapseSidebar}
                  isUserOwner={isUserOwner(this.props)}
                  clearConsole={this.props.clearConsole}
                  consoleEvents={this.props.console}
                  showRuntimeErrorWarning={this.props.showRuntimeErrorWarning}
                  hideRuntimeErrorWarning={this.props.hideRuntimeErrorWarning}
                  runtimeErrorWarningVisible={this.props.ide.runtimeErrorWarningVisible}
                  provideController={(ctl) => { this.cmController = ctl; }}
                />
                <Console
                  fontSize={this.props.preferences.fontSize}
                  consoleEvents={this.props.console}
                  isExpanded={this.props.ide.consoleIsExpanded}
                  expandConsole={this.props.expandConsole}
                  collapseConsole={this.props.collapseConsole}
                  clearConsole={this.props.clearConsole}
                  dispatchConsoleEvent={this.props.dispatchConsoleEvent}
                  theme={this.props.preferences.theme}
                />
              </SplitPane>
              <section className="preview-frame-holder">
                <header className="preview-frame__header">
                  <h2 className="preview-frame__title">{this.props.t('Preview')}</h2>
                </header>
                <div className="preview-frame__content">
                  <div className="preview-frame-overlay" ref={(element) => { this.overlay = element; }}>
                  </div>
                  <div>
                    {(
                      (
                        (this.props.preferences.textOutput ||
                          this.props.preferences.gridOutput ||
                          this.props.preferences.soundOutput
                        ) &&
                        this.props.ide.isPlaying
                      ) ||
                      this.props.ide.isAccessibleOutputPlaying
                    )
                    }
                  </div>
                  <PreviewFrame
                    htmlFile={this.props.htmlFile}
                    files={this.props.files}
                    content={this.props.selectedFile.content}
                    isPlaying={this.props.ide.isPlaying}
                    isAccessibleOutputPlaying={this.props.ide.isAccessibleOutputPlaying}
                    textOutput={this.props.preferences.textOutput}
                    gridOutput={this.props.preferences.gridOutput}
                    soundOutput={this.props.preferences.soundOutput}
                    setTextOutput={this.props.setTextOutput}
                    setGridOutput={this.props.setGridOutput}
                    setSoundOutput={this.props.setSoundOutput}
                    dispatchConsoleEvent={this.props.dispatchConsoleEvent}
                    autorefresh={this.props.preferences.autorefresh}
                    previewIsRefreshing={this.props.ide.previewIsRefreshing}
                    endSketchRefresh={this.props.endSketchRefresh}
                    stopSketch={this.props.stopSketch}
                    setBlobUrl={this.props.setBlobUrl}
                    expandConsole={this.props.expandConsole}
                    clearConsole={this.props.clearConsole}
                    cmController={this.cmController}
                  />
                </div>
              </section>
            </SplitPane>
          </SplitPane>
        </main>
        { this.props.ide.modalIsVisible &&
          <NewFileModal />
        }
        {this.props.ide.newFolderModalVisible &&
          <NewFolderModal
            closeModal={this.props.closeNewFolderModal}
            createFolder={this.props.createFolder}
          />
        }
        {this.props.ide.uploadFileModalVisible &&
          <UploadFileModal
            closeModal={this.props.closeUploadFileModal}
          />
        }
        { this.props.location.pathname === '/about' &&
          <Overlay
            title={this.props.t('About')}
            previousPath={this.props.ide.previousPath}
            ariaLabel="about"
          >
            <About previousPath={this.props.ide.previousPath} />
          </Overlay>
        }
        {this.props.location.pathname === '/feedback' &&
          <Overlay
            title="Submit Feedback"
            previousPath={this.props.ide.previousPath}
            ariaLabel="submit-feedback"
          >
            <Feedback previousPath={this.props.ide.previousPath} />
          </Overlay>
        }
        {this.props.location.pathname.match(/add-to-collection$/) &&
          <Overlay
            ariaLabel="add to collection"
            title="Add to collection"
            previousPath={this.props.ide.previousPath}
            actions={<CollectionSearchbar />}
            isFixedHeight
          >
            <AddToCollectionList
              projectId={this.props.params.project_id}
              username={this.props.params.username}
              user={this.props.user}
            />
          </Overlay>
        }
        {this.props.ide.shareModalVisible &&
          <Overlay
            title="Share"
            ariaLabel="share"
            closeOverlay={this.props.closeShareModal}
          >
            <ShareModal
              projectId={this.props.ide.shareModalProjectId}
              projectName={this.props.ide.shareModalProjectName}
              ownerUsername={this.props.ide.shareModalProjectUsername}
            />
          </Overlay>
        }
        {this.props.ide.keyboardShortcutVisible &&
          <Overlay
            title={this.props.t('KeyboardShortcuts')}
            ariaLabel="keyboard shortcuts"
            closeOverlay={this.props.closeKeyboardShortcutModal}
          >
            <KeyboardShortcutModal />
          </Overlay>
        }
        {this.props.ide.errorType &&
          <Overlay
            title="Error"
            ariaLabel="error"
            closeOverlay={this.props.hideErrorModal}
          >
            <ErrorModal
              type={this.props.ide.errorType}
              closeModal={this.props.hideErrorModal}
            />
          </Overlay>
        }
      </div>
    );
  }
}

IDEView.propTypes = {
  params: PropTypes.shape({
    project_id: PropTypes.string,
    username: PropTypes.string,
    reset_password_token: PropTypes.string,
  }).isRequired,
  location: PropTypes.shape({
    pathname: PropTypes.string
  }).isRequired,
  getProject: PropTypes.func.isRequired,
  user: PropTypes.shape({
    authenticated: PropTypes.bool.isRequired,
    id: PropTypes.string,
    username: PropTypes.string
  }).isRequired,
  saveProject: PropTypes.func.isRequired,
  ide: PropTypes.shape({
    isPlaying: PropTypes.bool.isRequired,
    isAccessibleOutputPlaying: PropTypes.bool.isRequired,
    consoleEvent: PropTypes.array,
    modalIsVisible: PropTypes.bool.isRequired,
    sidebarIsExpanded: PropTypes.bool.isRequired,
    consoleIsExpanded: PropTypes.bool.isRequired,
    preferencesIsVisible: PropTypes.bool.isRequired,
    projectOptionsVisible: PropTypes.bool.isRequired,
    newFolderModalVisible: PropTypes.bool.isRequired,
    shareModalVisible: PropTypes.bool.isRequired,
    shareModalProjectId: PropTypes.string.isRequired,
    shareModalProjectName: PropTypes.string.isRequired,
    shareModalProjectUsername: PropTypes.string.isRequired,
    editorOptionsVisible: PropTypes.bool.isRequired,
    keyboardShortcutVisible: PropTypes.bool.isRequired,
    unsavedChanges: PropTypes.bool.isRequired,
    infiniteLoop: PropTypes.bool.isRequired,
    previewIsRefreshing: PropTypes.bool.isRequired,
    infiniteLoopMessage: PropTypes.string.isRequired,
    projectSavedTime: PropTypes.string,
    previousPath: PropTypes.string.isRequired,
    justOpenedProject: PropTypes.bool.isRequired,
    errorType: PropTypes.string,
    runtimeErrorWarningVisible: PropTypes.bool.isRequired,
    uploadFileModalVisible: PropTypes.bool.isRequired
  }).isRequired,
  stopSketch: PropTypes.func.isRequired,
  project: PropTypes.shape({
    id: PropTypes.string,
    name: PropTypes.string.isRequired,
    owner: PropTypes.shape({
      username: PropTypes.string,
      id: PropTypes.string
    }),
    updatedAt: PropTypes.string
  }).isRequired,
  editorAccessibility: PropTypes.shape({
    lintMessages: PropTypes.array.isRequired,
  }).isRequired,
  updateLintMessage: PropTypes.func.isRequired,
  clearLintMessage: PropTypes.func.isRequired,
  preferences: PropTypes.shape({
    fontSize: PropTypes.number.isRequired,
    autosave: PropTypes.bool.isRequired,
    linewrap: PropTypes.bool.isRequired,
    lineNumbers: PropTypes.bool.isRequired,
    lintWarning: PropTypes.bool.isRequired,
    textOutput: PropTypes.bool.isRequired,
    gridOutput: PropTypes.bool.isRequired,
    soundOutput: PropTypes.bool.isRequired,
    theme: PropTypes.string.isRequired,
    autorefresh: PropTypes.bool.isRequired
  }).isRequired,
  closePreferences: PropTypes.func.isRequired,
  setFontSize: PropTypes.func.isRequired,
  setAutosave: PropTypes.func.isRequired,
  setLineNumbers: PropTypes.func.isRequired,
  setLinewrap: PropTypes.func.isRequired,
  setLintWarning: PropTypes.func.isRequired,
  setTextOutput: PropTypes.func.isRequired,
  setGridOutput: PropTypes.func.isRequired,
  setSoundOutput: PropTypes.func.isRequired,
  setAllAccessibleOutput: PropTypes.func.isRequired,
  files: PropTypes.arrayOf(PropTypes.shape({
    id: PropTypes.string.isRequired,
    name: PropTypes.string.isRequired,
    content: PropTypes.string.isRequired
  })).isRequired,
  updateFileContent: PropTypes.func.isRequired,
  selectedFile: PropTypes.shape({
    id: PropTypes.string.isRequired,
    content: PropTypes.string.isRequired,
    name: PropTypes.string.isRequired
  }).isRequired,
  setSelectedFile: PropTypes.func.isRequired,
  htmlFile: PropTypes.shape({
    id: PropTypes.string.isRequired,
    name: PropTypes.string.isRequired,
    content: PropTypes.string.isRequired
  }).isRequired,
  dispatchConsoleEvent: PropTypes.func.isRequired,
  newFile: PropTypes.func.isRequired,
  expandSidebar: PropTypes.func.isRequired,
  collapseSidebar: PropTypes.func.isRequired,
  cloneProject: PropTypes.func.isRequired,
  expandConsole: PropTypes.func.isRequired,
  collapseConsole: PropTypes.func.isRequired,
  deleteFile: PropTypes.func.isRequired,
  updateFileName: PropTypes.func.isRequired,
  openProjectOptions: PropTypes.func.isRequired,
  closeProjectOptions: PropTypes.func.isRequired,
  newFolder: PropTypes.func.isRequired,
  closeNewFolderModal: PropTypes.func.isRequired,
  closeNewFileModal: PropTypes.func.isRequired,
  createFolder: PropTypes.func.isRequired,
  closeShareModal: PropTypes.func.isRequired,
  showEditorOptions: PropTypes.func.isRequired,
  closeEditorOptions: PropTypes.func.isRequired,
  showKeyboardShortcutModal: PropTypes.func.isRequired,
  closeKeyboardShortcutModal: PropTypes.func.isRequired,
  toast: PropTypes.shape({
    isVisible: PropTypes.bool.isRequired
  }).isRequired,
  autosaveProject: PropTypes.func.isRequired,
  router: PropTypes.shape({
    setRouteLeaveHook: PropTypes.func
  }).isRequired,
  route: PropTypes.oneOfType([PropTypes.object, PropTypes.element]).isRequired,
  setUnsavedChanges: PropTypes.func.isRequired,
  setTheme: PropTypes.func.isRequired,
  endSketchRefresh: PropTypes.func.isRequired,
  startRefreshSketch: PropTypes.func.isRequired,
  setBlobUrl: PropTypes.func.isRequired,
  setPreviousPath: PropTypes.func.isRequired,
  console: PropTypes.arrayOf(PropTypes.shape({
    method: PropTypes.string.isRequired,
    args: PropTypes.arrayOf(PropTypes.string)
  })).isRequired,
  clearConsole: PropTypes.func.isRequired,
  showErrorModal: PropTypes.func.isRequired,
  hideErrorModal: PropTypes.func.isRequired,
  clearPersistedState: PropTypes.func.isRequired,
  showRuntimeErrorWarning: PropTypes.func.isRequired,
  hideRuntimeErrorWarning: PropTypes.func.isRequired,
  startSketch: PropTypes.func.isRequired,
  openUploadFileModal: PropTypes.func.isRequired,
  closeUploadFileModal: PropTypes.func.isRequired,
  t: PropTypes.func.isRequired
};

function mapStateToProps(state) {
  return {
    files: state.files,
    selectedFile: state.files.find(file => file.isSelectedFile) ||
      state.files.find(file => file.name === 'sketch.js') ||
      state.files.find(file => file.name !== 'root'),
    htmlFile: getHTMLFile(state.files),
    ide: state.ide,
    preferences: state.preferences,
    editorAccessibility: state.editorAccessibility,
    user: state.user,
    project: state.project,
    toast: state.toast,
    console: state.console
  };
}

function mapDispatchToProps(dispatch) {
  return bindActionCreators(
    Object.assign(
      {},
      EditorAccessibilityActions,
      FileActions,
      ProjectActions,
      IDEActions,
      PreferencesActions,
      UserActions,
      ToastActions,
      ConsoleActions
    ),
    dispatch
  );
}


export default withTranslation('WebEditor')(withRouter(connect(mapStateToProps, mapDispatchToProps)(IDEView)));
<|MERGE_RESOLUTION|>--- conflicted
+++ resolved
@@ -55,7 +55,7 @@
     props.persistState();
     window.onbeforeunload = null;
   } else if (props.ide.unsavedChanges) {
-    if (!window.confirm('Are you sure you want to leave this page? You have unsaved changes.')) {
+    if (!window.confirm(this.props.t('WarningUnsavedChanges'))) {
       return false;
     }
     props.setUnsavedChanges(false);
@@ -205,27 +205,8 @@
     }
   }
 
-<<<<<<< HEAD
   warnIfUnsavedChangesCaller(props) {
     return warnIfUnsavedChanges(props);
-=======
-  warnIfUnsavedChanges(route) { // eslint-disable-line
-    if (route && (route.action === 'PUSH' && (route.pathname === '/login' || route.pathname === '/signup'))) {
-      // don't warn
-      this.props.persistState();
-      window.onbeforeunload = null;
-    } else if (route && (this.props.location.pathname === '/login' || this.props.location.pathname === '/signup')) {
-      // don't warn
-      this.props.persistState();
-      window.onbeforeunload = null;
-    } else if (this.props.ide.unsavedChanges) {
-      if (!window.confirm(this.props.t('WarningUnsavedChanges'))) {
-        return false;
-      }
-      this.props.setUnsavedChanges(false);
-      return true;
-    }
->>>>>>> 97c3b354
   }
 
   render() {
