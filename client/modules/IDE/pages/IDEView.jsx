--- conflicted
+++ resolved
@@ -585,10 +585,7 @@
     soundOutput: PropTypes.bool.isRequired,
     theme: PropTypes.string.isRequired,
     autorefresh: PropTypes.bool.isRequired,
-<<<<<<< HEAD
-=======
     language: PropTypes.string.isRequired
->>>>>>> 1eddeef5
   }).isRequired,
   closePreferences: PropTypes.func.isRequired,
   setFontSize: PropTypes.func.isRequired,
