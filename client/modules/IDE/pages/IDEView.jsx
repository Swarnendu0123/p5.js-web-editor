--- conflicted
+++ resolved
@@ -400,7 +400,6 @@
     autocompleteHinter: PropTypes.bool.isRequired
   }).isRequired,
   closePreferences: PropTypes.func.isRequired,
-<<<<<<< HEAD
   setAutocloseBracketsQuotes: PropTypes.func.isRequired,
   setAutocompleteHinter: PropTypes.func.isRequired,
   setFontSize: PropTypes.func.isRequired,
@@ -410,9 +409,6 @@
   setLintWarning: PropTypes.func.isRequired,
   setTextOutput: PropTypes.func.isRequired,
   setGridOutput: PropTypes.func.isRequired,
-=======
-  setAllAccessibleOutput: PropTypes.func.isRequired,
->>>>>>> f0400676
   selectedFile: PropTypes.shape({
     id: PropTypes.string.isRequired,
     content: PropTypes.string.isRequired,
