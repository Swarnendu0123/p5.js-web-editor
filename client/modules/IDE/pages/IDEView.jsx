--- conflicted
+++ resolved
@@ -428,17 +428,6 @@
   setLintWarning: PropTypes.func.isRequired,
   setTextOutput: PropTypes.func.isRequired,
   setGridOutput: PropTypes.func.isRequired,
-<<<<<<< HEAD
-  files: PropTypes.arrayOf(
-    PropTypes.shape({
-      id: PropTypes.string.isRequired,
-      name: PropTypes.string.isRequired,
-      content: PropTypes.string.isRequired
-    })
-  ).isRequired,
-=======
-  setAllAccessibleOutput: PropTypes.func.isRequired,
->>>>>>> c48a036d
   selectedFile: PropTypes.shape({
     id: PropTypes.string.isRequired,
     content: PropTypes.string.isRequired,
@@ -449,24 +438,7 @@
     name: PropTypes.string.isRequired,
     content: PropTypes.string.isRequired
   }).isRequired,
-<<<<<<< HEAD
-  newFile: PropTypes.func.isRequired,
-  deleteFile: PropTypes.func.isRequired,
-  updateFileName: PropTypes.func.isRequired,
   updateFileContent: PropTypes.func.isRequired,
-  openProjectOptions: PropTypes.func.isRequired,
-  closeProjectOptions: PropTypes.func.isRequired,
-  newFolder: PropTypes.func.isRequired,
-=======
-  expandSidebar: PropTypes.func.isRequired,
-  collapseSidebar: PropTypes.func.isRequired,
-  cloneProject: PropTypes.func.isRequired,
-  expandConsole: PropTypes.func.isRequired,
-  collapseConsole: PropTypes.func.isRequired,
-  updateFileContent: PropTypes.func.isRequired,
-  closeNewFolderModal: PropTypes.func.isRequired,
-  closeNewFileModal: PropTypes.func.isRequired,
->>>>>>> c48a036d
   closeShareModal: PropTypes.func.isRequired,
   closeKeyboardShortcutModal: PropTypes.func.isRequired,
   autosaveProject: PropTypes.func.isRequired,
@@ -478,12 +450,6 @@
   setPreviousPath: PropTypes.func.isRequired,
   hideErrorModal: PropTypes.func.isRequired,
   clearPersistedState: PropTypes.func.isRequired,
-<<<<<<< HEAD
-  openUploadFileModal: PropTypes.func.isRequired,
-=======
-  startSketch: PropTypes.func.isRequired,
->>>>>>> c48a036d
-  closeUploadFileModal: PropTypes.func.isRequired,
   t: PropTypes.func.isRequired,
   isUserOwner: PropTypes.bool.isRequired
 };
