--- conflicted
+++ resolved
@@ -29,12 +29,9 @@
 import * as ConsoleActions from '../actions/console';
 import { getHTMLFile } from '../reducers/files';
 import Overlay from '../../App/components/Overlay';
-<<<<<<< HEAD
-=======
 import SketchList from '../components/SketchList';
 import Searchbar from '../components/Searchbar';
 import AssetList from '../components/AssetList';
->>>>>>> 8d0e59ef
 import About from '../components/About';
 import Feedback from '../components/Feedback';
 
@@ -372,8 +369,6 @@
             createFolder={this.props.createFolder}
           />
         }
-<<<<<<< HEAD
-=======
         { this.props.location.pathname.match(/sketches$/) &&
           <Overlay
             ariaLabel="project list"
@@ -399,7 +394,6 @@
             />
           </Overlay>
         }
->>>>>>> 8d0e59ef
         { this.props.location.pathname === '/about' &&
           <Overlay
             previousPath={this.props.ide.previousPath}
