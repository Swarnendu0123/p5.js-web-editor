--- conflicted
+++ resolved
@@ -213,21 +213,17 @@
                   style={{ position: 'static' }}
                   split="horizontal"
                   primary="second"
-<<<<<<< HEAD
                   size={ide.consoleIsExpanded ? consoleSize : 29}
                   minSize={29}
-                  onChange={(size) => setConsoleSize(size)}
+                   onChange={(size) => {
+                    setConsoleSize(size);
+                    setIsOverlayVisible(true);
+                  }}
+                  onDragFinished={() => {
+                    setIsOverlayVisible(false);
+                  }}
                   allowResize={ide.consoleIsExpanded}
                   className="editor-preview-subpanel"
-=======
-                  minSize={200}
-                  onChange={() => {
-                    setIsOverlayVisible(true);
-                  }}
-                  onDragFinished={() => {
-                    setIsOverlayVisible(false);
-                  }}
->>>>>>> d932a1b7
                 >
                   <PreviewFrame
                     fullView
