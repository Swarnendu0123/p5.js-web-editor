--- conflicted
+++ resolved
@@ -100,16 +100,6 @@
       }
     }
 
-<<<<<<< HEAD
-    this.props.router.setRouteLeaveHook(
-      this.props.route,
-      this.handleUnsavedChanges
-    );
-=======
-    this.isMac = navigator.userAgent.toLowerCase().indexOf('mac') !== -1;
-    document.addEventListener('keydown', this.handleGlobalKeydown, false);
->>>>>>> b5ecd605
-
     // window.onbeforeunload = this.handleUnsavedChanges;
     window.addEventListener('beforeunload', this.handleBeforeUnload);
 
@@ -185,11 +175,8 @@
         <Helmet>
           <title>{getTitle(this.props)}</title>
         </Helmet>
-<<<<<<< HEAD
         <IDEKeyHandlers getContent={() => this.cmController.getContent()} />
-=======
         <WarnIfUnsavedChanges currentLocation={this.props.location} />
->>>>>>> b5ecd605
         <Toast />
         <CmControllerContext.Provider value={{ current: this.cmController }}>
           <Nav />
