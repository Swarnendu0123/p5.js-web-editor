import PropTypes from 'prop-types';
import React from 'react';
import { useLocation, Prompt } from 'react-router-dom';
import { bindActionCreators } from 'redux';
import { connect, useSelector } from 'react-redux';
import { useTranslation, withTranslation } from 'react-i18next';
import { Helmet } from 'react-helmet';
import SplitPane from 'react-split-pane';
import Editor from '../components/Editor';
<<<<<<< HEAD
import IDEOverlays from '../components/IDEOverlays';
import Sidebar from '../components/Sidebar';
import PreviewFrame from '../components/PreviewFrame';
import Toolbar from '../components/Header/Toolbar';
import Nav from '../components/Header/Nav';
=======
import IDEKeyHandlers from '../components/IDEKeyHandlers';
import Sidebar from '../components/Sidebar';
import PreviewFrame from '../components/PreviewFrame';
import Preferences from '../components/Preferences/index';
import NewFileModal from '../components/NewFileModal';
import NewFolderModal from '../components/NewFolderModal';
import UploadFileModal from '../components/UploadFileModal';
import ShareModal from '../components/ShareModal';
import KeyboardShortcutModal from '../components/KeyboardShortcutModal';
import ErrorModal from '../components/ErrorModal';
>>>>>>> 2eb8690a
import Console from '../components/Console';
import Toast from '../components/Toast';
import * as FileActions from '../actions/files';
import * as IDEActions from '../actions/ide';
import * as ProjectActions from '../actions/project';
import * as EditorAccessibilityActions from '../actions/editorAccessibility';
import * as PreferencesActions from '../actions/preferences';
import * as UserActions from '../../User/actions';
import * as ConsoleActions from '../actions/console';
import { getHTMLFile } from '../reducers/files';
<<<<<<< HEAD
=======
import Overlay from '../../App/components/Overlay';
import About from '../components/About';
import AddToCollectionList from '../components/AddToCollectionList';
import Feedback from '../components/Feedback';
import { CollectionSearchbar } from '../components/Searchbar';
import { selectActiveFile } from '../selectors/files';
>>>>>>> 2eb8690a
import { getIsUserOwner } from '../selectors/users';
import RootPage from '../../../components/RootPage';
import Header from '../components/Header';

function getTitle(props) {
  const { id } = props.project;
  return id ? `p5.js Web Editor | ${props.project.name}` : 'p5.js Web Editor';
}

function isAuth(pathname) {
  return pathname === '/login' || pathname === '/signup';
}

function isOverlay(pathname) {
  return pathname === '/about' || pathname === '/feedback';
}

function WarnIfUnsavedChanges() {
  const hasUnsavedChanges = useSelector((state) => state.ide.unsavedChanges);

  const { t } = useTranslation();

  const currentLocation = useLocation();

  return (
    <Prompt
      when={hasUnsavedChanges}
      message={(nextLocation) => {
        if (
          isAuth(nextLocation.pathname) ||
          isAuth(currentLocation.pathname) ||
          isOverlay(nextLocation.pathname) ||
          isOverlay(currentLocation.pathname)
        ) {
          return true; // allow navigation
        }
        return t('Nav.WarningUnsavedChanges');
      }}
    />
  );
}

export const CmControllerContext = React.createContext({});

class IDEView extends React.Component {
  constructor(props) {
    super(props);

    this.state = {
      consoleSize: props.ide.consoleIsExpanded ? 150 : 29,
      sidebarSize: props.ide.sidebarIsExpanded ? 160 : 20
    };
  }

  componentDidMount() {
    // If page doesn't reload after Sign In then we need
    // to force cleared state to be cleared
    this.props.clearPersistedState();

    this.props.stopSketch();
    if (this.props.params.project_id) {
      const { project_id: id, username } = this.props.params;
      if (id !== this.props.project.id) {
        this.props.getProject(id, username);
      }
    }

    // window.onbeforeunload = this.handleUnsavedChanges;
    window.addEventListener('beforeunload', this.handleBeforeUnload);

    this.autosaveInterval = null;
  }

  componentWillReceiveProps(nextProps) {
    if (nextProps.location !== this.props.location) {
      this.props.setPreviousPath(this.props.location.pathname);
    }
    if (this.props.ide.sidebarIsExpanded !== nextProps.ide.sidebarIsExpanded) {
      this.setState({
        sidebarSize: nextProps.ide.sidebarIsExpanded ? 160 : 20
      });
    }
  }

  componentWillUpdate(nextProps) {
    if (nextProps.params.project_id && !this.props.params.project_id) {
      if (nextProps.params.project_id !== nextProps.project.id) {
        this.props.getProject(nextProps.params.project_id);
      }
    }
  }

  componentDidUpdate(prevProps) {
    if (this.props.isUserOwner && this.props.project.id) {
      if (
        this.props.preferences.autosave &&
        this.props.ide.unsavedChanges &&
        !this.props.ide.justOpenedProject
      ) {
        if (
          this.props.selectedFile.name === prevProps.selectedFile.name &&
          this.props.selectedFile.content !== prevProps.selectedFile.content
        ) {
          if (this.autosaveInterval) {
            clearTimeout(this.autosaveInterval);
          }
          this.autosaveInterval = setTimeout(this.props.autosaveProject, 20000);
        }
      } else if (this.autosaveInterval && !this.props.preferences.autosave) {
        clearTimeout(this.autosaveInterval);
        this.autosaveInterval = null;
      }
    } else if (this.autosaveInterval) {
      clearTimeout(this.autosaveInterval);
      this.autosaveInterval = null;
    }
  }
  componentWillUnmount() {
    clearTimeout(this.autosaveInterval);
    this.autosaveInterval = null;
  }

  handleBeforeUnload = (e) => {
    const confirmationMessage = this.props.t('Nav.WarningUnsavedChanges');
    if (this.props.ide.unsavedChanges) {
      (e || window.event).returnValue = confirmationMessage;
      return confirmationMessage;
    }
    return null;
  };

  syncFileContent = () => {
    const file = this.cmController.getContent();
    this.props.updateFileContent(file.id, file.content);
  };

  render() {
    return (
      <RootPage>
        <Helmet>
          <title>{getTitle(this.props)}</title>
        </Helmet>
        <IDEKeyHandlers getContent={() => this.cmController.getContent()} />
        <WarnIfUnsavedChanges currentLocation={this.props.location} />
        <Toast />
        <CmControllerContext.Provider value={{ current: this.cmController }}>
          <Header
            syncFileContent={this.syncFileContent}
            key={this.props.project.id}
          />
        </CmControllerContext.Provider>
<<<<<<< HEAD
        <Toolbar
          syncFileContent={this.syncFileContent}
          key={this.props.project.id}
        />
=======
        {this.props.ide.preferencesIsVisible && (
          <Overlay
            title={this.props.t('Preferences.Settings')}
            ariaLabel={this.props.t('Preferences.Settings')}
            closeOverlay={this.props.closePreferences}
          >
            <Preferences />
          </Overlay>
        )}
>>>>>>> 2eb8690a
        <main className="editor-preview-container">
          <SplitPane
            split="vertical"
            size={this.state.sidebarSize}
            onChange={(size) => this.setState({ sidebarSize: size })}
            onDragFinished={this._handleSidebarPaneOnDragFinished}
            allowResize={this.props.ide.sidebarIsExpanded}
            minSize={125}
          >
            <Sidebar />
            <SplitPane
              split="vertical"
              defaultSize="50%"
              onChange={() => {
                this.overlay.style.display = 'block';
              }}
              onDragFinished={() => {
                this.overlay.style.display = 'none';
              }}
              resizerStyle={{
                borderLeftWidth: '2px',
                borderRightWidth: '2px',
                width: '2px',
                margin: '0px 0px'
              }}
            >
              <SplitPane
                split="horizontal"
                primary="second"
                size={
                  this.props.ide.consoleIsExpanded ? this.state.consoleSize : 29
                }
                minSize={29}
                onChange={(size) => this.setState({ consoleSize: size })}
                allowResize={this.props.ide.consoleIsExpanded}
                className="editor-preview-subpanel"
              >
                <Editor
                  provideController={(ctl) => {
                    this.cmController = ctl;
                  }}
                />
                <Console />
              </SplitPane>
              <section className="preview-frame-holder">
                <header className="preview-frame__header">
                  <h2 className="preview-frame__title">
                    {this.props.t('Toolbar.Preview')}
                  </h2>
                </header>
                <div className="preview-frame__content">
                  <div
                    className="preview-frame-overlay"
                    ref={(element) => {
                      this.overlay = element;
                    }}
                  />
                  <div>
                    {((this.props.preferences.textOutput ||
                      this.props.preferences.gridOutput) &&
                      this.props.ide.isPlaying) ||
                      this.props.ide.isAccessibleOutputPlaying}
                  </div>
                  <PreviewFrame cmController={this.cmController} />
                </div>
              </section>
            </SplitPane>
          </SplitPane>
        </main>
        <IDEOverlays />
      </RootPage>
    );
  }
}

IDEView.propTypes = {
  params: PropTypes.shape({
    project_id: PropTypes.string,
    username: PropTypes.string,
    reset_password_token: PropTypes.string
  }).isRequired,
  location: PropTypes.shape({
    pathname: PropTypes.string
  }).isRequired,
  getProject: PropTypes.func.isRequired,
  user: PropTypes.shape({
    authenticated: PropTypes.bool.isRequired,
    id: PropTypes.string,
    username: PropTypes.string
  }).isRequired,
  ide: PropTypes.shape({
    errorType: PropTypes.string,
    keyboardShortcutVisible: PropTypes.bool.isRequired,
    shareModalVisible: PropTypes.bool.isRequired,
    shareModalProjectId: PropTypes.string.isRequired,
    shareModalProjectName: PropTypes.string.isRequired,
    shareModalProjectUsername: PropTypes.string.isRequired,
    previousPath: PropTypes.string.isRequired,
    previewIsRefreshing: PropTypes.bool.isRequired,
    isPlaying: PropTypes.bool.isRequired,
    isAccessibleOutputPlaying: PropTypes.bool.isRequired,
    projectOptionsVisible: PropTypes.bool.isRequired,
    preferencesIsVisible: PropTypes.bool.isRequired,
    modalIsVisible: PropTypes.bool.isRequired,
    uploadFileModalVisible: PropTypes.bool.isRequired,
    newFolderModalVisible: PropTypes.bool.isRequired,
    justOpenedProject: PropTypes.bool.isRequired,
    sidebarIsExpanded: PropTypes.bool.isRequired,
    consoleIsExpanded: PropTypes.bool.isRequired,
    unsavedChanges: PropTypes.bool.isRequired
  }).isRequired,
  stopSketch: PropTypes.func.isRequired,
  project: PropTypes.shape({
    id: PropTypes.string,
    name: PropTypes.string.isRequired,
    owner: PropTypes.shape({
      username: PropTypes.string,
      id: PropTypes.string
    }),
    updatedAt: PropTypes.string
  }).isRequired,
  preferences: PropTypes.shape({
    autosave: PropTypes.bool.isRequired,
    fontSize: PropTypes.number.isRequired,
    linewrap: PropTypes.bool.isRequired,
    lineNumbers: PropTypes.bool.isRequired,
    lintWarning: PropTypes.bool.isRequired,
    textOutput: PropTypes.bool.isRequired,
    gridOutput: PropTypes.bool.isRequired,
    theme: PropTypes.string.isRequired,
    autorefresh: PropTypes.bool.isRequired,
    language: PropTypes.string.isRequired,
    autocloseBracketsQuotes: PropTypes.bool.isRequired,
    autocompleteHinter: PropTypes.bool.isRequired
  }).isRequired,
<<<<<<< HEAD
  setAllAccessibleOutput: PropTypes.func.isRequired,
=======
  closePreferences: PropTypes.func.isRequired,
>>>>>>> 2eb8690a
  selectedFile: PropTypes.shape({
    id: PropTypes.string.isRequired,
    content: PropTypes.string.isRequired,
    name: PropTypes.string.isRequired
  }).isRequired,
  htmlFile: PropTypes.shape({
    id: PropTypes.string.isRequired,
    name: PropTypes.string.isRequired,
    content: PropTypes.string.isRequired
  }).isRequired,
  updateFileContent: PropTypes.func.isRequired,
<<<<<<< HEAD
  closeNewFolderModal: PropTypes.func.isRequired,
  closeNewFileModal: PropTypes.func.isRequired,
  autosaveProject: PropTypes.func.isRequired,
  setPreviousPath: PropTypes.func.isRequired,
  showErrorModal: PropTypes.func.isRequired,
=======
  closeShareModal: PropTypes.func.isRequired,
  closeKeyboardShortcutModal: PropTypes.func.isRequired,
  autosaveProject: PropTypes.func.isRequired,
  setPreviousPath: PropTypes.func.isRequired,
  hideErrorModal: PropTypes.func.isRequired,
>>>>>>> 2eb8690a
  clearPersistedState: PropTypes.func.isRequired,
  t: PropTypes.func.isRequired,
  isUserOwner: PropTypes.bool.isRequired
};

function mapStateToProps(state) {
  return {
    selectedFile: selectActiveFile(state),
    htmlFile: getHTMLFile(state.files),
    ide: state.ide,
    preferences: state.preferences,
    editorAccessibility: state.editorAccessibility,
    user: state.user,
    project: state.project,
    console: state.console,
    isUserOwner: getIsUserOwner(state)
  };
}

function mapDispatchToProps(dispatch) {
  return bindActionCreators(
    Object.assign(
      {},
      EditorAccessibilityActions,
      FileActions,
      ProjectActions,
      IDEActions,
      PreferencesActions,
      UserActions,
      ConsoleActions
    ),
    dispatch
  );
}

export default withTranslation()(
  connect(mapStateToProps, mapDispatchToProps)(IDEView)
);<|MERGE_RESOLUTION|>--- conflicted
+++ resolved
@@ -7,24 +7,10 @@
 import { Helmet } from 'react-helmet';
 import SplitPane from 'react-split-pane';
 import Editor from '../components/Editor';
-<<<<<<< HEAD
 import IDEOverlays from '../components/IDEOverlays';
-import Sidebar from '../components/Sidebar';
-import PreviewFrame from '../components/PreviewFrame';
-import Toolbar from '../components/Header/Toolbar';
-import Nav from '../components/Header/Nav';
-=======
 import IDEKeyHandlers from '../components/IDEKeyHandlers';
 import Sidebar from '../components/Sidebar';
 import PreviewFrame from '../components/PreviewFrame';
-import Preferences from '../components/Preferences/index';
-import NewFileModal from '../components/NewFileModal';
-import NewFolderModal from '../components/NewFolderModal';
-import UploadFileModal from '../components/UploadFileModal';
-import ShareModal from '../components/ShareModal';
-import KeyboardShortcutModal from '../components/KeyboardShortcutModal';
-import ErrorModal from '../components/ErrorModal';
->>>>>>> 2eb8690a
 import Console from '../components/Console';
 import Toast from '../components/Toast';
 import * as FileActions from '../actions/files';
@@ -35,15 +21,7 @@
 import * as UserActions from '../../User/actions';
 import * as ConsoleActions from '../actions/console';
 import { getHTMLFile } from '../reducers/files';
-<<<<<<< HEAD
-=======
-import Overlay from '../../App/components/Overlay';
-import About from '../components/About';
-import AddToCollectionList from '../components/AddToCollectionList';
-import Feedback from '../components/Feedback';
-import { CollectionSearchbar } from '../components/Searchbar';
 import { selectActiveFile } from '../selectors/files';
->>>>>>> 2eb8690a
 import { getIsUserOwner } from '../selectors/users';
 import RootPage from '../../../components/RootPage';
 import Header from '../components/Header';
@@ -195,22 +173,6 @@
             key={this.props.project.id}
           />
         </CmControllerContext.Provider>
-<<<<<<< HEAD
-        <Toolbar
-          syncFileContent={this.syncFileContent}
-          key={this.props.project.id}
-        />
-=======
-        {this.props.ide.preferencesIsVisible && (
-          <Overlay
-            title={this.props.t('Preferences.Settings')}
-            ariaLabel={this.props.t('Preferences.Settings')}
-            closeOverlay={this.props.closePreferences}
-          >
-            <Preferences />
-          </Overlay>
-        )}
->>>>>>> 2eb8690a
         <main className="editor-preview-container">
           <SplitPane
             split="vertical"
@@ -346,11 +308,6 @@
     autocloseBracketsQuotes: PropTypes.bool.isRequired,
     autocompleteHinter: PropTypes.bool.isRequired
   }).isRequired,
-<<<<<<< HEAD
-  setAllAccessibleOutput: PropTypes.func.isRequired,
-=======
-  closePreferences: PropTypes.func.isRequired,
->>>>>>> 2eb8690a
   selectedFile: PropTypes.shape({
     id: PropTypes.string.isRequired,
     content: PropTypes.string.isRequired,
@@ -362,19 +319,8 @@
     content: PropTypes.string.isRequired
   }).isRequired,
   updateFileContent: PropTypes.func.isRequired,
-<<<<<<< HEAD
-  closeNewFolderModal: PropTypes.func.isRequired,
-  closeNewFileModal: PropTypes.func.isRequired,
   autosaveProject: PropTypes.func.isRequired,
   setPreviousPath: PropTypes.func.isRequired,
-  showErrorModal: PropTypes.func.isRequired,
-=======
-  closeShareModal: PropTypes.func.isRequired,
-  closeKeyboardShortcutModal: PropTypes.func.isRequired,
-  autosaveProject: PropTypes.func.isRequired,
-  setPreviousPath: PropTypes.func.isRequired,
-  hideErrorModal: PropTypes.func.isRequired,
->>>>>>> 2eb8690a
   clearPersistedState: PropTypes.func.isRequired,
   t: PropTypes.func.isRequired,
   isUserOwner: PropTypes.bool.isRequired
