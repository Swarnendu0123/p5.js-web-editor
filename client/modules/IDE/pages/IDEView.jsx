--- conflicted
+++ resolved
@@ -347,54 +347,10 @@
                 allowResize={this.props.ide.consoleIsExpanded}
                 className="editor-preview-subpanel"
               >
-<<<<<<< HEAD
-                <Editor
-                  lintWarning={this.props.preferences.lintWarning}
-                  linewrap={this.props.preferences.linewrap}
-                  lintMessages={this.props.editorAccessibility.lintMessages}
-                  updateLintMessage={this.props.updateLintMessage}
-                  clearLintMessage={this.props.clearLintMessage}
-                  file={this.props.selectedFile}
-                  updateFileContent={this.props.updateFileContent}
-                  fontSize={this.props.preferences.fontSize}
-                  lineNumbers={this.props.preferences.lineNumbers}
-                  files={this.props.files}
-                  editorOptionsVisible={this.props.ide.editorOptionsVisible}
-                  showEditorOptions={this.props.showEditorOptions}
-                  closeEditorOptions={this.props.closeEditorOptions}
-                  showKeyboardShortcutModal={
-                    this.props.showKeyboardShortcutModal
-                  }
-                  setUnsavedChanges={this.props.setUnsavedChanges}
-                  isPlaying={this.props.ide.isPlaying}
-                  theme={this.props.preferences.theme}
-                  startRefreshSketch={this.props.startRefreshSketch}
-                  stopSketch={this.props.stopSketch}
-                  autorefresh={this.props.preferences.autorefresh}
-                  unsavedChanges={this.props.ide.unsavedChanges}
-                  projectSavedTime={this.props.project.updatedAt}
-                  isExpanded={this.props.ide.sidebarIsExpanded}
-                  expandSidebar={this.props.expandSidebar}
-                  collapseSidebar={this.props.collapseSidebar}
-                  isUserOwner={isUserOwner(this.props)}
-                  clearConsole={this.props.clearConsole}
-                  consoleEvents={this.props.console}
-                  showRuntimeErrorWarning={this.props.showRuntimeErrorWarning}
-                  hideRuntimeErrorWarning={this.props.hideRuntimeErrorWarning}
-                  runtimeErrorWarningVisible={
-                    this.props.ide.runtimeErrorWarningVisible
-                  }
-                  provideController={(ctl) => {
-                    this.cmController = ctl;
-                  }}
-                />
+                <Editor provideController={(ctl) => { this.cmController = ctl; }} />
                 <Console
                   previewFrame={this.previewFrame.current}
                 />
-=======
-                <Editor provideController={(ctl) => { this.cmController = ctl; }} />
-                <Console />
->>>>>>> b7d17a00
               </SplitPane>
               <section className="preview-frame-holder">
                 <header className="preview-frame__header">
