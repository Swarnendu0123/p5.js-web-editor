import React, { PropTypes } from 'react';
import Editor from '../components/Editor';
import Sidebar from '../components/Sidebar';
import PreviewFrame from '../components/PreviewFrame';
import Toolbar from '../components/Toolbar';
import Preferences from '../components/Preferences';
import NewFileModal from '../components/NewFileModal';
import Nav from '../../../components/Nav';
import Console from '../components/Console';
import { bindActionCreators } from 'redux';
import { connect } from 'react-redux';
import * as FileActions from '../actions/files';
import * as IDEActions from '../actions/ide';
import * as ProjectActions from '../actions/project';
<<<<<<< HEAD
import * as EditorHiddenActions from '../actions/editorHidden';
import { getFile, getHTMLFile, getJSFiles, getCSSFiles } from '../reducers/files';
=======
import * as PreferencesActions from '../actions/preferences';
import { getFile, getHTMLFile, getJSFiles, getCSSFiles, setSelectedFile } from '../reducers/files';
>>>>>>> afc86740

class IDEView extends React.Component {
  componentDidMount() {
    if (this.props.params.project_id) {
      const id = this.props.params.project_id;
      this.props.getProject(id);

      // if autosave is on and the user is the owner of the project
      if (this.props.preferences.autosave
        && this.props.project.owner
        && this.props.project.owner.id === this.props.user.id) {
        this.autosaveInterval = setInterval(this.props.saveProject, 30000);
      }
    }
  }

  componentDidUpdate(prevProps) {
    // if user is the owner of the project
    if (this.props.project.owner && this.props.project.owner.id === this.props.user.id) {
      // if the user turns on autosave
      // or the user saves the project for the first time
      if (!this.autosaveInterval &&
        ((this.props.preferences.autosave && !prevProps.preferences.autosave) ||
        (this.props.project.id && !prevProps.project.id))) {
        this.autosaveInterval = setInterval(this.props.saveProject, 30000);
      // if user turns off autosave preference
      } else if (this.autosaveInterval && !this.props.preferences.autosave && prevProps.preferences.autosave) {
        clearInterval(this.autosaveInterval);
        this.autosaveInterval = null;
      }
    }
  }

  componentWillUnmount() {
    clearInterval(this.autosaveInterval);
    this.autosaveInterval = null;
  }

  render() {
    return (
      <div className="ide">
        <Nav
          user={this.props.user}
          createProject={this.props.createProject}
          saveProject={this.props.saveProject}
          exportProjectAsZip={this.props.exportProjectAsZip}
          cloneProject={this.props.cloneProject}
        />
        <Toolbar
          className="Toolbar"
          isPlaying={this.props.ide.isPlaying}
          startSketch={this.props.startSketch}
          stopSketch={this.props.stopSketch}
          projectName={this.props.project.name}
          setProjectName={this.props.setProjectName}
          openPreferences={this.props.openPreferences}
          preferencesIsVisible={this.props.ide.preferencesIsVisible}
          owner={this.props.project.owner}
        />
        <Preferences
          isVisible={this.props.ide.preferencesIsVisible}
          closePreferences={this.props.closePreferences}
          fontSize={this.props.preferences.fontSize}
          indentationAmount={this.props.preferences.indentationAmount}
          setIndentation={this.props.setIndentation}
          indentWithSpace={this.props.indentWithSpace}
          indentWithTab={this.props.indentWithTab}
          isTabIndent={this.props.preferences.isTabIndent}
          setFontSize={this.props.setFontSize}
          autosave={this.props.preferences.autosave}
          setAutosave={this.props.setAutosave}
        />
        <div className="editor-preview-container">
          <Sidebar
            files={this.props.files}
            setSelectedFile={this.props.setSelectedFile}
            newFile={this.props.newFile}
            isExpanded={this.props.ide.sidebarIsExpanded}
            expandSidebar={this.props.expandSidebar}
            collapseSidebar={this.props.collapseSidebar}
            showFileOptions={this.props.showFileOptions}
            hideFileOptions={this.props.hideFileOptions}
            deleteFile={this.props.deleteFile}
            showEditFileName={this.props.showEditFileName}
            hideEditFileName={this.props.hideEditFileName}
            updateFileName={this.props.updateFileName}
          />
          <div className="editor-console-container">
            <div className="editor-linenumber" aria-live="assertive" id="editor-linenumber"></div>
            <div className="editor-lintmessages" id="editor-lintmessages"></div>
            <button className="editor-lintbutton" onClick={this.props.toggleBeep}>Beep</button>
            <Editor
              enableBeep={this.props.editorHidden.enableBeep}
              file={this.props.selectedFile}
              updateFileContent={this.props.updateFileContent}
              fontSize={this.props.preferences.fontSize}
              indentationAmount={this.props.preferences.indentationAmount}
              isTabIndent={this.props.preferences.isTabIndent}
              files={this.props.files}
            />
            <Console
              consoleEvent={this.props.ide.consoleEvent}
              isPlaying={this.props.ide.isPlaying}
              isExpanded={this.props.ide.consoleIsExpanded}
              expandConsole={this.props.expandConsole}
              collapseConsole={this.props.collapseConsole}
            />
          </div>
          <PreviewFrame
            htmlFile={this.props.htmlFile}
            jsFiles={this.props.jsFiles}
            cssFiles={this.props.cssFiles}
            files={this.props.files}
            content={this.props.selectedFile.content}
            head={
              <link type="text/css" rel="stylesheet" href="/preview-styles.css" />
            }
            isPlaying={this.props.ide.isPlaying}
            dispatchConsoleEvent={this.props.dispatchConsoleEvent}
          />
        </div>
        {(() => {
          if (this.props.ide.modalIsVisible) {
            return (
              <NewFileModal
                canUploadMedia={this.props.user.authenticated}
                closeModal={this.props.closeNewFileModal}
              />
            );
          }
          return '';
        })()}
      </div>

    );
  }
}

IDEView.propTypes = {
  params: PropTypes.shape({
    project_id: PropTypes.string
  }),
  getProject: PropTypes.func.isRequired,
  user: PropTypes.shape({
    authenticated: PropTypes.bool.isRequired,
    id: PropTypes.string
  }).isRequired,
  createProject: PropTypes.func.isRequired,
  saveProject: PropTypes.func.isRequired,
  ide: PropTypes.shape({
    isPlaying: PropTypes.bool.isRequired,
    consoleEvent: PropTypes.object,
    modalIsVisible: PropTypes.bool.isRequired,
    sidebarIsExpanded: PropTypes.bool.isRequired,
    consoleIsExpanded: PropTypes.bool.isRequired,
    preferencesIsVisible: PropTypes.bool.isRequired
  }).isRequired,
  startSketch: PropTypes.func.isRequired,
  stopSketch: PropTypes.func.isRequired,
  project: PropTypes.shape({
    id: PropTypes.string,
    name: PropTypes.string.isRequired,
    owner: PropTypes.shape({
      username: PropTypes.string,
      id: PropTypes.string
    })
  }).isRequired,
  setProjectName: PropTypes.func.isRequired,
  openPreferences: PropTypes.func.isRequired,
  editorHidden: PropTypes.shape({
    enableBeep: PropTypes.bool.isRequired
  }).isRequired,
  toggleBeep: PropTypes.func.isRequired,
  preferences: PropTypes.shape({
    fontSize: PropTypes.number.isRequired,
    indentationAmount: PropTypes.number.isRequired,
    isTabIndent: PropTypes.bool.isRequired,
    autosave: PropTypes.bool.isRequired
  }).isRequired,
  closePreferences: PropTypes.func.isRequired,
  setFontSize: PropTypes.func.isRequired,
  setIndentation: PropTypes.func.isRequired,
  indentWithTab: PropTypes.func.isRequired,
  indentWithSpace: PropTypes.func.isRequired,
  setAutosave: PropTypes.func.isRequired,
  files: PropTypes.array.isRequired,
  updateFileContent: PropTypes.func.isRequired,
  selectedFile: PropTypes.shape({
    id: PropTypes.string.isRequired,
    content: PropTypes.string.isRequired
  }),
  setSelectedFile: PropTypes.func.isRequired,
  htmlFile: PropTypes.object.isRequired,
  jsFiles: PropTypes.array.isRequired,
  cssFiles: PropTypes.array.isRequired,
  dispatchConsoleEvent: PropTypes.func.isRequired,
  newFile: PropTypes.func.isRequired,
  closeNewFileModal: PropTypes.func.isRequired,
  expandSidebar: PropTypes.func.isRequired,
  collapseSidebar: PropTypes.func.isRequired,
  exportProjectAsZip: PropTypes.func.isRequired,
  cloneProject: PropTypes.func.isRequired,
  expandConsole: PropTypes.func.isRequired,
  collapseConsole: PropTypes.func.isRequired,
  showFileOptions: PropTypes.func.isRequired,
  hideFileOptions: PropTypes.func.isRequired,
  deleteFile: PropTypes.func.isRequired,
  showEditFileName: PropTypes.func.isRequired,
  hideEditFileName: PropTypes.func.isRequired,
  updateFileName: PropTypes.func.isRequired
};

function mapStateToProps(state) {
  return {
    files: setSelectedFile(state.files, state.ide.selectedFile),
    selectedFile: getFile(state.files, state.ide.selectedFile),
    htmlFile: getHTMLFile(state.files),
    jsFiles: getJSFiles(state.files),
    cssFiles: getCSSFiles(state.files),
    ide: state.ide,
    preferences: state.preferences,
    editorHidden: state.editorHidden,
    user: state.user,
    project: state.project
  };
}

function mapDispatchToProps(dispatch) {
  return bindActionCreators(Object.assign({},
    EditorHiddenActions,
    FileActions,
    ProjectActions,
    IDEActions,
    PreferencesActions),
  dispatch);
}

export default connect(mapStateToProps, mapDispatchToProps)(IDEView);<|MERGE_RESOLUTION|>--- conflicted
+++ resolved
@@ -12,13 +12,9 @@
 import * as FileActions from '../actions/files';
 import * as IDEActions from '../actions/ide';
 import * as ProjectActions from '../actions/project';
-<<<<<<< HEAD
 import * as EditorHiddenActions from '../actions/editorHidden';
-import { getFile, getHTMLFile, getJSFiles, getCSSFiles } from '../reducers/files';
-=======
 import * as PreferencesActions from '../actions/preferences';
 import { getFile, getHTMLFile, getJSFiles, getCSSFiles, setSelectedFile } from '../reducers/files';
->>>>>>> afc86740
 
 class IDEView extends React.Component {
   componentDidMount() {
