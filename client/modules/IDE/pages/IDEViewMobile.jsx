import React from 'react';
import PropTypes from 'prop-types';
import styled from 'styled-components';
import { Link } from 'react-router';
import { connect } from 'react-redux';
import { withRouter } from 'react-router';
import { useState } from 'react';

// Imports to be Refactored
import { bindActionCreators } from 'redux';
import * as FileActions from '../actions/files';
import * as IDEActions from '../actions/ide';
import * as ProjectActions from '../actions/project';
import * as EditorAccessibilityActions from '../actions/editorAccessibility';
import * as PreferencesActions from '../actions/preferences';
import * as UserActions from '../../User/actions';
import * as ToastActions from '../actions/toast';
import * as ConsoleActions from '../actions/console';
import { getHTMLFile } from '../reducers/files';

// Local Imports
import Editor from '../components/Editor';
import { prop, remSize } from '../../../theme';
import { CloseIcon } from '../../../common/Icons';

import PreferencesIcon from '../../../images/preferences.svg';
import PlayIcon from '../../../images/triangle-arrow-right.svg';

import IconButton from '../../../components/mobile/IconButton';
import Header from '../../../components/mobile/Header';
import Screen from '../../../components/mobile/MobileScreen';
import Footer from '../../../components/mobile/Footer';

const background = prop('Button.default.background');
const textColor = prop('primaryTextColor');

const Content = styled.div`
  z-index: 0;
  margin-top: ${remSize(16)};
`;

<<<<<<< HEAD
=======
const Icon = styled.a`
  > svg {
    fill: ${textColor};
    color: ${textColor};
    margin-left: ${remSize(16)};
  }
`;

const IconLinkWrapper = styled(Link)`
  width: 3rem;
  margin-right: 1.25rem;
  margin-left: none;
`;


const Screen = ({ children }) => (
  <div className="fullscreen-preview">
    {children}
  </div>
);
Screen.propTypes = {
  children: PropTypes.node.isRequired
};
>>>>>>> 81cf4157

const isUserOwner = ({ project, user }) => (project.owner && project.owner.id === user.id);

const IDEViewMobile = (props) => {
  const {
    preferences, ide, editorAccessibility, project, updateLintMessage, clearLintMessage, selectedFile, updateFileContent, files, closeEditorOptions, showEditorOptions, showKeyboardShortcutModal, setUnsavedChanges, startRefreshSketch, stopSketch, expandSidebar, collapseSidebar, clearConsole, console, showRuntimeErrorWarning, hideRuntimeErrorWarning
  } = props;

  const [tmController, setTmController] = useState(null);

  const [overlay, setOverlay] = useState(null);

  return (
    <Screen>
      <Header>
        <IconLinkWrapper to="/" aria-label="Return to original editor">
          <CloseIcon viewBox="20 21 60 60" />
        </IconLinkWrapper>
        <div>
          <h2>{project.name}</h2>
          <h3>{selectedFile.name}</h3>
        </div>

        <div style={{ marginLeft: '2rem' }}>
          <IconButton onClick={() => setOverlay('preferences')}>
            <PreferencesIcon focusable="false" aria-hidden="true" />
          </IconButton>
          <IconButton onClick={() => setOverlay('runSketch')}>
            <PlayIcon viewBox="-1 -1 7 7" focusable="false" aria-hidden="true" />
          </IconButton>
        </div>
      </Header>

      <Content>
        <Editor
          lintWarning={preferences.lintWarning}
          linewrap={preferences.linewrap}
          lintMessages={editorAccessibility.lintMessages}
          updateLintMessage={updateLintMessage}
          clearLintMessage={clearLintMessage}
          file={selectedFile}
          updateFileContent={updateFileContent}
          fontSize={preferences.fontSize}
          lineNumbers={preferences.lineNumbers}
          files={files}
          editorOptionsVisible={ide.editorOptionsVisible}
          showEditorOptions={showEditorOptions}
          closeEditorOptions={closeEditorOptions}
          showKeyboardShortcutModal={showKeyboardShortcutModal}
          setUnsavedChanges={setUnsavedChanges}
          isPlaying={ide.isPlaying}
          theme={preferences.theme}
          startRefreshSketch={startRefreshSketch}
          stopSketch={stopSketch}
          autorefresh={preferences.autorefresh}
          unsavedChanges={ide.unsavedChanges}
          projectSavedTime={project.updatedAt}
          isExpanded={ide.sidebarIsExpanded}
          expandSidebar={expandSidebar}
          collapseSidebar={collapseSidebar}
          isUserOwner={isUserOwner(props)}
          clearConsole={clearConsole}
          consoleEvents={console}
          showRuntimeErrorWarning={showRuntimeErrorWarning}
          hideRuntimeErrorWarning={hideRuntimeErrorWarning}
          runtimeErrorWarningVisible={ide.runtimeErrorWarningVisible}
          provideController={setTmController}
        />
      </Content>
      <Footer><h2>Bottom Bar</h2></Footer>
    </Screen>
  );
};


IDEViewMobile.propTypes = {

  preferences: PropTypes.shape({
    fontSize: PropTypes.number.isRequired,
    autosave: PropTypes.bool.isRequired,
    linewrap: PropTypes.bool.isRequired,
    lineNumbers: PropTypes.bool.isRequired,
    lintWarning: PropTypes.bool.isRequired,
    textOutput: PropTypes.bool.isRequired,
    gridOutput: PropTypes.bool.isRequired,
    soundOutput: PropTypes.bool.isRequired,
    theme: PropTypes.string.isRequired,
    autorefresh: PropTypes.bool.isRequired
  }).isRequired,

  ide: PropTypes.shape({
    isPlaying: PropTypes.bool.isRequired,
    isAccessibleOutputPlaying: PropTypes.bool.isRequired,
    consoleEvent: PropTypes.array,
    modalIsVisible: PropTypes.bool.isRequired,
    sidebarIsExpanded: PropTypes.bool.isRequired,
    consoleIsExpanded: PropTypes.bool.isRequired,
    preferencesIsVisible: PropTypes.bool.isRequired,
    projectOptionsVisible: PropTypes.bool.isRequired,
    newFolderModalVisible: PropTypes.bool.isRequired,
    shareModalVisible: PropTypes.bool.isRequired,
    shareModalProjectId: PropTypes.string.isRequired,
    shareModalProjectName: PropTypes.string.isRequired,
    shareModalProjectUsername: PropTypes.string.isRequired,
    editorOptionsVisible: PropTypes.bool.isRequired,
    keyboardShortcutVisible: PropTypes.bool.isRequired,
    unsavedChanges: PropTypes.bool.isRequired,
    infiniteLoop: PropTypes.bool.isRequired,
    previewIsRefreshing: PropTypes.bool.isRequired,
    infiniteLoopMessage: PropTypes.string.isRequired,
    projectSavedTime: PropTypes.string,
    previousPath: PropTypes.string.isRequired,
    justOpenedProject: PropTypes.bool.isRequired,
    errorType: PropTypes.string,
    runtimeErrorWarningVisible: PropTypes.bool.isRequired,
    uploadFileModalVisible: PropTypes.bool.isRequired
  }).isRequired,

  editorAccessibility: PropTypes.shape({
    lintMessages: PropTypes.array.isRequired,
  }).isRequired,

  project: PropTypes.shape({
    id: PropTypes.string,
    name: PropTypes.string.isRequired,
    owner: PropTypes.shape({
      username: PropTypes.string,
      id: PropTypes.string
    }),
    updatedAt: PropTypes.string
  }).isRequired,

  updateLintMessage: PropTypes.func.isRequired,

  clearLintMessage: PropTypes.func.isRequired,

  selectedFile: PropTypes.shape({
    id: PropTypes.string.isRequired,
    content: PropTypes.string.isRequired,
    name: PropTypes.string.isRequired
  }).isRequired,

  updateFileContent: PropTypes.func.isRequired,

  files: PropTypes.arrayOf(PropTypes.shape({
    id: PropTypes.string.isRequired,
    name: PropTypes.string.isRequired,
    content: PropTypes.string.isRequired
  })).isRequired,

  closeEditorOptions: PropTypes.func.isRequired,

  showEditorOptions: PropTypes.func.isRequired,

  showKeyboardShortcutModal: PropTypes.func.isRequired,

  setUnsavedChanges: PropTypes.func.isRequired,

  startRefreshSketch: PropTypes.func.isRequired,

  stopSketch: PropTypes.func.isRequired,

  expandSidebar: PropTypes.func.isRequired,

  collapseSidebar: PropTypes.func.isRequired,

  clearConsole: PropTypes.func.isRequired,

  console: PropTypes.arrayOf(PropTypes.shape({
    method: PropTypes.string.isRequired,
    args: PropTypes.arrayOf(PropTypes.string)
  })).isRequired,

  showRuntimeErrorWarning: PropTypes.func.isRequired,

  hideRuntimeErrorWarning: PropTypes.func.isRequired,

  user: PropTypes.shape({
    authenticated: PropTypes.bool.isRequired,
    id: PropTypes.string,
    username: PropTypes.string
  }).isRequired,
};


function mapStateToProps(state) {
  return {
    files: state.files,
    selectedFile: state.files.find(file => file.isSelectedFile) ||
      state.files.find(file => file.name === 'sketch.js') ||
      state.files.find(file => file.name !== 'root'),
    htmlFile: getHTMLFile(state.files),
    ide: state.ide,
    preferences: state.preferences,
    editorAccessibility: state.editorAccessibility,
    user: state.user,
    project: state.project,
    toast: state.toast,
    console: state.console
  };
}

function mapDispatchToProps(dispatch) {
  return bindActionCreators(
    Object.assign(
      {},
      EditorAccessibilityActions,
      FileActions,
      ProjectActions,
      IDEActions,
      PreferencesActions,
      UserActions,
      ToastActions,
      ConsoleActions
    ),
    dispatch
  );
}


export default withRouter(connect(mapStateToProps, mapDispatchToProps)(IDEViewMobile));<|MERGE_RESOLUTION|>--- conflicted
+++ resolved
@@ -39,8 +39,6 @@
   margin-top: ${remSize(16)};
 `;
 
-<<<<<<< HEAD
-=======
 const Icon = styled.a`
   > svg {
     fill: ${textColor};
@@ -54,17 +52,6 @@
   margin-right: 1.25rem;
   margin-left: none;
 `;
-
-
-const Screen = ({ children }) => (
-  <div className="fullscreen-preview">
-    {children}
-  </div>
-);
-Screen.propTypes = {
-  children: PropTypes.node.isRequired
-};
->>>>>>> 81cf4157
 
 const isUserOwner = ({ project, user }) => (project.owner && project.owner.id === user.id);
 
