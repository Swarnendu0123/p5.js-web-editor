--- conflicted
+++ resolved
@@ -21,13 +21,11 @@
 // Local Imports
 import Editor from '../components/Editor';
 import { prop, remSize } from '../../../theme';
-<<<<<<< HEAD
-import CloseIcon from '../../../images/exit.svg';
+import { CloseIcon } from '../../../common/Icons';
+
 import PreferencesIcon from '../../../images/preferences.svg';
 import PlayIcon from '../../../images/triangle-arrow-right.svg';
-=======
-import { CloseIcon } from '../../../common/Icons';
->>>>>>> 5aa34952
+
 
 const background = prop('Button.default.background');
 const textColor = prop('primaryTextColor');
@@ -67,12 +65,11 @@
   margin-top: ${remSize(16)};
 `;
 
-const Icon = styled.a`
+const IconButton = styled.button`
+  width: 3rem;
   > svg {
-    fill: ${textColor};
-    color: ${textColor};
-    margin-left: ${remSize(16)};
-    align-items: center;
+    width: 100%;
+    height: auto;
   }
 `;
 
@@ -106,20 +103,15 @@
           <h2>{project.name}</h2>
           <h3>{selectedFile.name}</h3>
         </div>
-<<<<<<< HEAD
-        <div>
-          <Icon href="/">
-            <CloseIcon focusable="false" aria-hidden="true" />
-          </Icon>
-          <Icon onClick={() => setOverlay('preferences')}>
+
+        <div style={{ marginLeft: '2rem' }}>
+          <IconButton onClick={() => setOverlay('preferences')}>
             <PreferencesIcon focusable="false" aria-hidden="true" />
-          </Icon>
-          <Icon onClick={() => setOverlay('runSketch')}>
-            <PlayIcon focusable="false" aria-hidden="true" />
-          </Icon>
+          </IconButton>
+          <IconButton onClick={() => setOverlay('runSketch')}>
+            <PlayIcon viewBox="-1 -1 7 7" focusable="false" aria-hidden="true" />
+          </IconButton>
         </div>
-=======
->>>>>>> 5aa34952
       </Header>
 
       <Content>
