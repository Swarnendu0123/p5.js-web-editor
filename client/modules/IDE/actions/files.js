import objectID from 'bson-objectid';
import blobUtil from 'blob-util';
import apiClient from '../../../utils/apiClient';
import * as ActionTypes from '../../../constants';
<<<<<<< HEAD
import { setUnsavedChanges, closeNewFolderModal, closeNewFileModal, setSelectedFile } from './ide';
=======
import {
  setUnsavedChanges,
  closeNewFolderModal,
  closeNewFileModal
} from './ide';
>>>>>>> d7224b8a
import { setProjectSavedTime } from './project';
import { createError } from './ide';

function appendToFilename(filename, string) {
  const dotIndex = filename.lastIndexOf('.');
  if (dotIndex === -1) return filename + string;
  return (
    filename.substring(0, dotIndex) + string + filename.substring(dotIndex)
  );
}

function createUniqueName(name, parentId, files) {
  const siblingFiles = files
    .find((file) => file.id === parentId)
    .children.map((childFileId) =>
      files.find((file) => file.id === childFileId)
    );
  let testName = name;
  let index = 1;
  let existingName = siblingFiles.find((file) => name === file.name);

  while (existingName) {
    testName = appendToFilename(name, `-${index}`);
    index += 1;
    existingName = siblingFiles.find((file) => testName === file.name); // eslint-disable-line
  }
  return testName;
}

export function updateFileContent(id, content) {
  return {
    type: ActionTypes.UPDATE_FILE_CONTENT,
    id,
    content
  };
}

export function createFile(file, parentId) {
  return {
    type: ActionTypes.CREATE_FILE,
    ...file,
    parentId
  };
}

export function submitFile(formProps, files, parentId, projectId) {
  if (projectId) {
    const postParams = {
      name: createUniqueName(formProps.name, parentId, files),
      url: formProps.url,
      content: formProps.content || '',
      parentId,
      children: []
    };
    return apiClient
      .post(`/projects/${projectId}/files`, postParams)
      .then((response) => ({
        file: response.data.updatedFile,
        updatedAt: response.data.project.updatedAt
      }));
  }
  const id = objectID().toHexString();
  const file = {
    name: createUniqueName(formProps.name, parentId, files),
    id,
    _id: id,
    url: formProps.url,
    content: formProps.content || '',
    children: []
  };
  return Promise.resolve({
    file
  });
}

export function handleCreateFile(formProps) {
  return (dispatch, getState) => {
    const state = getState();
    const { files } = state;
    const { parentId } = state.ide;
    const projectId = state.project.id;
    return new Promise((resolve) => {
<<<<<<< HEAD
      submitFile(formProps, files, parentId, projectId).then((response) => {
        const { file, updatedAt } = response;
        dispatch(createFile(file, parentId));
        if (updatedAt) dispatch(setProjectSavedTime(updatedAt));
        dispatch(closeNewFileModal());
        dispatch(setUnsavedChanges(true));
        dispatch(setSelectedFile(file.id));
        resolve();
      }).catch((error) => {
        const { response } = error;
        dispatch(createError(response.data));
        resolve({ error });
      });
=======
      submitFile(formProps, files, parentId, projectId)
        .then((response) => {
          const { file, updatedAt } = response;
          dispatch(createFile(file, parentId));
          if (updatedAt) dispatch(setProjectSavedTime(updatedAt));
          dispatch(closeNewFileModal());
          dispatch(setUnsavedChanges(true));
          resolve();
        })
        .catch((error) => {
          const { response } = error;
          dispatch(createError(response.data));
          resolve({ error });
        });
>>>>>>> d7224b8a
    });
  };
}

export function submitFolder(formProps, files, parentId, projectId) {
  if (projectId) {
    const postParams = {
      name: createUniqueName(formProps.name, parentId, files),
      content: '',
      children: [],
      parentId,
      fileType: 'folder'
    };
    return apiClient
      .post(`/projects/${projectId}/files`, postParams)
      .then((response) => ({
        file: response.data.updatedFile,
        updatedAt: response.data.project.updatedAt
      }));
  }
  const id = objectID().toHexString();
  const file = {
    type: ActionTypes.CREATE_FILE,
    name: createUniqueName(formProps.name, parentId, files),
    id,
    _id: id,
    content: '',
    // TODO pass parent id from File Tree
    fileType: 'folder',
    children: []
  };
  return Promise.resolve({
    file
  });
}

export function handleCreateFolder(formProps) {
  return (dispatch, getState) => {
    const state = getState();
    const { files } = state;
    const { parentId } = state.ide;
    const projectId = state.project.id;
    return new Promise((resolve) => {
      submitFolder(formProps, files, parentId, projectId)
        .then((response) => {
          const { file, updatedAt } = response;
          dispatch(createFile(file, parentId));
          if (updatedAt) dispatch(setProjectSavedTime(updatedAt));
          dispatch(closeNewFolderModal());
          dispatch(setUnsavedChanges(true));
          resolve();
        })
        .catch((error) => {
          const { response } = error;
          dispatch(createError(response.data));
          resolve({ error });
        });
    });
  };
}

export function updateFileName(id, name) {
  return (dispatch) => {
    dispatch(setUnsavedChanges(true));
    dispatch({
      type: ActionTypes.UPDATE_FILE_NAME,
      id,
      name
    });
  };
}

export function deleteFile(id, parentId) {
  return (dispatch, getState) => {
    const state = getState();
    if (state.project.id) {
      const deleteConfig = {
        params: {
          parentId
        }
      };
      apiClient
        .delete(`/projects/${state.project.id}/files/${id}`, deleteConfig)
        .then((response) => {
          dispatch(setProjectSavedTime(response.data.project.updatedAt));
          dispatch({
            type: ActionTypes.DELETE_FILE,
            id,
            parentId
          });
        })
        .catch((error) => {
          const { response } = error;
          dispatch({
            type: ActionTypes.ERROR,
            error: response.data
          });
        });
    } else {
      dispatch({
        type: ActionTypes.DELETE_FILE,
        id,
        parentId
      });
    }
  };
}

export function showFolderChildren(id) {
  return {
    type: ActionTypes.SHOW_FOLDER_CHILDREN,
    id
  };
}

export function hideFolderChildren(id) {
  return {
    type: ActionTypes.HIDE_FOLDER_CHILDREN,
    id
  };
}

export function setBlobUrl(file, blobURL) {
  return {
    type: ActionTypes.SET_BLOB_URL,
    id: file.id,
    blobURL
  };
}

export function getBlobUrl(file) {
  if (file.blobUrl) {
    blobUtil.revokeObjectURL(file.blobUrl);
  }

  const fileBlob = blobUtil.createBlob([file.content], { type: 'text/plain' });
  const blobURL = blobUtil.createObjectURL(fileBlob);
  return blobURL;
}<|MERGE_RESOLUTION|>--- conflicted
+++ resolved
@@ -2,15 +2,12 @@
 import blobUtil from 'blob-util';
 import apiClient from '../../../utils/apiClient';
 import * as ActionTypes from '../../../constants';
-<<<<<<< HEAD
-import { setUnsavedChanges, closeNewFolderModal, closeNewFileModal, setSelectedFile } from './ide';
-=======
 import {
   setUnsavedChanges,
   closeNewFolderModal,
-  closeNewFileModal
+  closeNewFileModal,
+  setSelectedFile
 } from './ide';
->>>>>>> d7224b8a
 import { setProjectSavedTime } from './project';
 import { createError } from './ide';
 
@@ -93,21 +90,6 @@
     const { parentId } = state.ide;
     const projectId = state.project.id;
     return new Promise((resolve) => {
-<<<<<<< HEAD
-      submitFile(formProps, files, parentId, projectId).then((response) => {
-        const { file, updatedAt } = response;
-        dispatch(createFile(file, parentId));
-        if (updatedAt) dispatch(setProjectSavedTime(updatedAt));
-        dispatch(closeNewFileModal());
-        dispatch(setUnsavedChanges(true));
-        dispatch(setSelectedFile(file.id));
-        resolve();
-      }).catch((error) => {
-        const { response } = error;
-        dispatch(createError(response.data));
-        resolve({ error });
-      });
-=======
       submitFile(formProps, files, parentId, projectId)
         .then((response) => {
           const { file, updatedAt } = response;
@@ -115,6 +97,7 @@
           if (updatedAt) dispatch(setProjectSavedTime(updatedAt));
           dispatch(closeNewFileModal());
           dispatch(setUnsavedChanges(true));
+          dispatch(setSelectedFile(file.id));
           resolve();
         })
         .catch((error) => {
@@ -122,7 +105,6 @@
           dispatch(createError(response.data));
           resolve({ error });
         });
->>>>>>> d7224b8a
     });
   };
 }
