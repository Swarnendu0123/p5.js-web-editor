--- conflicted
+++ resolved
@@ -163,14 +163,13 @@
   };
 }
 
-<<<<<<< HEAD
 export function setUnsavedChanges(value) {
   return {
     type: ActionTypes.SET_UNSAVED_CHANGES,
     value
   };
 }
-=======
+
 export function detectInfiniteLoops() {
   return {
     type: ActionTypes.DETECT_INFINITE_LOOPS
@@ -181,5 +180,4 @@
   return {
     type: ActionTypes.RESET_INFINITE_LOOPS
   };
-}
->>>>>>> 43052cb6
+}