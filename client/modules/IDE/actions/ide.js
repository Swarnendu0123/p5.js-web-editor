import * as ActionTypes from '../../../constants';

export function toggleSketch() {
  return {
    type: ActionTypes.TOGGLE_SKETCH
  };
}

export function startSketch() {
  return {
    type: ActionTypes.START_SKETCH
  };
}

export function stopSketch() {
  return {
    type: ActionTypes.STOP_SKETCH
  };
}

export function setSelectedFile(fileId) {
  return {
    type: ActionTypes.SET_SELECTED_FILE,
    selectedFile: fileId
  };
}

<<<<<<< HEAD
export function dispatchConsoleEvent(...args) {
  return {
    type: ActionTypes.CONSOLE_EVENT,
    event: args[0].data
=======
export function newFile() {
  return {
    type: ActionTypes.SHOW_MODAL
  };
}

export function closeNewFileModal() {
  return {
    type: ActionTypes.HIDE_MODAL
  };
}

export function expandSidebar() {
  return {
    type: ActionTypes.EXPAND_SIDEBAR
  };
}

export function collapseSidebar() {
  return {
    type: ActionTypes.COLLAPSE_SIDEBAR
>>>>>>> 8d8e399a
  };
}<|MERGE_RESOLUTION|>--- conflicted
+++ resolved
@@ -25,12 +25,13 @@
   };
 }
 
-<<<<<<< HEAD
 export function dispatchConsoleEvent(...args) {
   return {
     type: ActionTypes.CONSOLE_EVENT,
     event: args[0].data
-=======
+  };
+}
+
 export function newFile() {
   return {
     type: ActionTypes.SHOW_MODAL
@@ -52,6 +53,5 @@
 export function collapseSidebar() {
   return {
     type: ActionTypes.COLLAPSE_SIDEBAR
->>>>>>> 8d8e399a
   };
 }