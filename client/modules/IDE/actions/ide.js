--- conflicted
+++ resolved
@@ -235,7 +235,6 @@
   };
 }
 
-<<<<<<< HEAD
 export function hideRuntimeErrorWarning() {
   return {
     type: ActionTypes.HIDE_RUNTIME_ERROR_WARNING
@@ -247,7 +246,7 @@
     type: ActionTypes.SHOW_RUNTIME_ERROR_WARNING
   };
 }
-=======
+
 export function startSketch() {
   return (dispatch) => {
     dispatch(clearConsole());
@@ -268,5 +267,4 @@
     dispatch(stopAccessibleOutput());
     dispatch(stopVisualSketch());
   };
-}
->>>>>>> f0970031
+}