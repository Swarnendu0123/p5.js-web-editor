import React, { PropTypes } from 'react';
import EditorAccessibility from '../components/EditorAccessibility';
import CodeMirror from 'codemirror';
import beautifyJS from 'js-beautify';
const beautifyCSS = beautifyJS.css;
const beautifyHTML = beautifyJS.html;
import 'codemirror/mode/javascript/javascript';
import 'codemirror/mode/css/css';
import 'codemirror/mode/htmlmixed/htmlmixed';
import 'codemirror/addon/selection/active-line';
import 'codemirror/addon/lint/lint';
import 'codemirror/addon/lint/javascript-lint';
import 'codemirror/addon/lint/css-lint';
import 'codemirror/addon/lint/html-lint';
import 'codemirror/addon/comment/comment';
import 'codemirror/keymap/sublime';
import 'codemirror/addon/search/jump-to-line';

import { JSHINT } from 'jshint';
window.JSHINT = JSHINT;
import { CSSLint } from 'csslint';
window.CSSLint = CSSLint;
import { HTMLHint } from 'htmlhint';
window.HTMLHint = HTMLHint;
const beepUrl = require('../../../sounds/audioAlert.mp3');
import InlineSVG from 'react-inlinesvg';
const downArrowUrl = require('../../../images/down-arrow.svg');
import classNames from 'classnames';

import { debounce } from 'throttle-debounce';
import loopProtect from 'loop-protect';

class Editor extends React.Component {
  constructor(props) {
    super(props);
    this.tidyCode = this.tidyCode.bind(this);
  }
  componentDidMount() {
    this.beep = new Audio(beepUrl);
    this.widgets = [];
    this._cm = CodeMirror(this.refs.container, { // eslint-disable-line
      theme: `p5-${this.props.theme}`,
      value: this.props.file.content,
      lineNumbers: true,
      styleActiveLine: true,
      inputStyle: 'contenteditable',
      mode: 'javascript',
      lineWrapping: true,
      gutters: ['CodeMirror-lint-markers'],
      keyMap: 'sublime',
      lint: {
        onUpdateLinting: () => {
          debounce(2000, (annotations) => {
            this.props.clearLintMessage();
            annotations.forEach((x) => {
              if (x.from.line > -1) {
                this.props.updateLintMessage(x.severity, (x.from.line + 1), x.message);
              }
            });
            if (this.props.lintMessages.length > 0 && this.props.lintWarning) {
              this.beep.play();
            }
          });
        }
      }
    });

    this._cm.on('change', debounce(200, () => {
      this.props.setUnsavedChanges(true);
      this.props.updateFileContent(this.props.file.name, this._cm.getValue());
      this.checkForInfiniteLoop(debounce(200, (infiniteLoop, prevs) => {
        if (!infiniteLoop && prevs) {
          this.props.startSketch();
        }
      }));
    }));

    this._cm.on('keyup', () => {
      const temp = `line ${parseInt((this._cm.getCursor().line) + 1, 10)}`;
      document.getElementById('current-line').innerHTML = temp;
    });

    this._cm.on('keydown', (_cm, e) => {
      if (e.key === 'Tab' && e.shiftKey) {
        this.tidyCode();
      }
    });

    this._cm.getWrapperElement().style['font-size'] = `${this.props.fontSize}px`;
    this._cm.setOption('indentWithTabs', this.props.isTabIndent);
    this._cm.setOption('tabSize', this.props.indentationAmount);
  }

  componentDidUpdate(prevProps) {
    if (this.props.file.content !== prevProps.file.content &&
        this.props.file.content !== this._cm.getValue()) {
      this._cm.setValue(this.props.file.content); // eslint-disable-line no-underscore-dangle
      setTimeout(() => this.props.setUnsavedChanges(false), 500);
    }
    if (this.props.fontSize !== prevProps.fontSize) {
      this._cm.getWrapperElement().style['font-size'] = `${this.props.fontSize}px`;
    }
    if (this.props.indentationAmount !== prevProps.indentationAmount) {
      this._cm.setOption('tabSize', this.props.indentationAmount);
    }
    if (this.props.isTabIndent !== prevProps.isTabIndent) {
      this._cm.setOption('indentWithTabs', this.props.isTabIndent);
    }
    if (this.props.file.name !== prevProps.name) {
      if (this.props.file.name.match(/.+\.js$/)) {
        this._cm.setOption('mode', 'javascript');
      } else if (this.props.file.name.match(/.+\.css$/)) {
        this._cm.setOption('mode', 'css');
      } else if (this.props.file.name.match(/.+\.html$/)) {
        this._cm.setOption('mode', 'htmlmixed');
      }
    }

    if (this.props.theme !== prevProps.theme) {
      this._cm.setOption('theme', `p5-${this.props.theme}`);
    }
  }

  componentWillUnmount() {
    this._cm = null;
  }

  tidyCode() {
    const beautifyOptions = {
      indent_size: this.props.indentationAmount,
      indent_with_tabs: this.props.isTabIndent
    };

    const mode = this._cm.getOption('mode');
    if (mode === 'javascript') {
      this._cm.doc.setValue(beautifyJS(this._cm.doc.getValue(), beautifyOptions));
    } else if (mode === 'css') {
      this._cm.doc.setValue(beautifyCSS(this._cm.doc.getValue(), beautifyOptions));
    } else if (mode === 'htmlmixed') {
      this._cm.doc.setValue(beautifyHTML(this._cm.doc.getValue(), beautifyOptions));
    }
  }

  checkForInfiniteLoop(callback) {
    const prevIsplaying = this.props.isPlaying;
    let infiniteLoop = false;
    this.props.stopSketch();
    this.props.resetInfiniteLoops();

    for (let i = 0; i < this.widgets.length; ++i) {
      this._cm.removeLineWidget(this.widgets[i]);
    }
    this.widgets.length = 0;
    const OriginalIframe = document.getElementById('OriginalIframe');
    if (OriginalIframe !== null) {
      document.body.removeChild(OriginalIframe);
    }

    loopProtect.alias = 'protect';

    loopProtect.hit = (line) => {
      this.props.detectInfiniteLoops();
      infiniteLoop = true;
      callback(infiniteLoop, prevIsplaying);
      const msg = document.createElement('div');
      const loopError = `line ${line}: This loop is taking too long to run.`;
      msg.appendChild(document.createTextNode(loopError));
      msg.className = 'lint-error';
      this.widgets.push(this._cm.addLineWidget(line - 1, msg, { coverGutter: false, noHScroll: true }));
    };

    const processed = loopProtect(this.props.file.content);

    const iframe = document.createElement('iframe');
    iframe.id = 'OriginalIframe';
    iframe.style.display = 'none';

    document.body.appendChild(iframe);

    const win = iframe.contentWindow;
    const doc = win.document;
    doc.open();

    win.protect = loopProtect;

    doc.write(`<!DOCTYPE html>
      <html>
        <head>
          <script src="https://cdnjs.cloudflare.com/ajax/libs/p5.js/0.5.2/p5.min.js"></script>
          <script src="https://cdnjs.cloudflare.com/ajax/libs/p5.js/0.5.2/addons/p5.dom.min.js"></script>
          <script src="https://cdnjs.cloudflare.com/ajax/libs/p5.js/0.5.2/addons/p5.sound.min.js"></script>
        </head>
        <body>
          <script> 
            ${processed}
          </script>
        </body>
      </html>`);
    doc.close();
    callback(infiniteLoop, prevIsplaying);
  }

  _cm: CodeMirror.Editor

  render() {
    const editorSectionClass = classNames({
      editor: true,
      'editor--options': this.props.editorOptionsVisible
    });

    return (
      <section
        title="code editor"
        role="main"
        className={editorSectionClass}
      >
        <button
          className="editor__options-button"
          tabIndex="0"
          onClick={(e) => {
            e.target.focus();
            this.props.showEditorOptions();
          }}
          onBlur={() => setTimeout(this.props.closeEditorOptions, 200)}
        >
          <InlineSVG src={downArrowUrl} />
        </button>
        <ul className="editor__options">
          <li>
            <a onClick={this.tidyCode}>Tidy</a>
          </li>
          <li>
            <a onClick={this.props.showKeyboardShortcutModal}>Keyboard Shortcuts</a>
          </li>
        </ul>
        <div ref="container" className="editor-holder" tabIndex="0">
        </div>
        <EditorAccessibility
          lintMessages={this.props.lintMessages}
          lineNumber={this.props.lineNumber}
        />
      </section>
    );
  }
}

Editor.propTypes = {
  lintWarning: PropTypes.bool.isRequired,
  lineNumber: PropTypes.string.isRequired,
  lintMessages: PropTypes.array.isRequired,
  updateLintMessage: PropTypes.func.isRequired,
  clearLintMessage: PropTypes.func.isRequired,
  updateLineNumber: PropTypes.func.isRequired,
  indentationAmount: PropTypes.number.isRequired,
  isTabIndent: PropTypes.bool.isRequired,
  updateFileContent: PropTypes.func.isRequired,
  fontSize: PropTypes.number.isRequired,
  file: PropTypes.shape({
    name: PropTypes.string.isRequired,
    content: PropTypes.string.isRequired
  }),
  editorOptionsVisible: PropTypes.bool.isRequired,
  showEditorOptions: PropTypes.func.isRequired,
  closeEditorOptions: PropTypes.func.isRequired,
  showKeyboardShortcutModal: PropTypes.func.isRequired,
  setUnsavedChanges: PropTypes.func.isRequired,
<<<<<<< HEAD
  infiniteLoop: PropTypes.bool.isRequired,
  detectInfiniteLoops: PropTypes.func.isRequired,
  resetInfiniteLoops: PropTypes.func.isRequired,
  stopSketch: PropTypes.func.isRequired,
  startSketch: PropTypes.func.isRequired,
  isPlaying: PropTypes.bool.isRequired
=======
  theme: PropTypes.string.isRequired,
>>>>>>> f017dd8a
};

export default Editor;<|MERGE_RESOLUTION|>--- conflicted
+++ resolved
@@ -144,6 +144,7 @@
   checkForInfiniteLoop(callback) {
     const prevIsplaying = this.props.isPlaying;
     let infiniteLoop = false;
+    let prevLine;
     this.props.stopSketch();
     this.props.resetInfiniteLoops();
 
@@ -159,14 +160,17 @@
     loopProtect.alias = 'protect';
 
     loopProtect.hit = (line) => {
-      this.props.detectInfiniteLoops();
-      infiniteLoop = true;
-      callback(infiniteLoop, prevIsplaying);
-      const msg = document.createElement('div');
-      const loopError = `line ${line}: This loop is taking too long to run.`;
-      msg.appendChild(document.createTextNode(loopError));
-      msg.className = 'lint-error';
-      this.widgets.push(this._cm.addLineWidget(line - 1, msg, { coverGutter: false, noHScroll: true }));
+      if (line !== prevLine) {
+        this.props.detectInfiniteLoops();
+        infiniteLoop = true;
+        callback(infiniteLoop, prevIsplaying);
+        const msg = document.createElement('div');
+        const loopError = `line ${line}: This loop is taking too long to run.`;
+        msg.appendChild(document.createTextNode(loopError));
+        msg.className = 'lint-error';
+        this.widgets.push(this._cm.addLineWidget(line - 1, msg, { coverGutter: false, noHScroll: true }));
+        prevLine = line;
+      }
     };
 
     const processed = loopProtect(this.props.file.content);
@@ -197,7 +201,7 @@
         </body>
       </html>`);
     doc.close();
-    callback(infiniteLoop, prevIsplaying);
+    callback(infiniteLoop, prevIsplaying, prevLine);
   }
 
   _cm: CodeMirror.Editor
@@ -264,16 +268,13 @@
   closeEditorOptions: PropTypes.func.isRequired,
   showKeyboardShortcutModal: PropTypes.func.isRequired,
   setUnsavedChanges: PropTypes.func.isRequired,
-<<<<<<< HEAD
   infiniteLoop: PropTypes.bool.isRequired,
   detectInfiniteLoops: PropTypes.func.isRequired,
   resetInfiniteLoops: PropTypes.func.isRequired,
   stopSketch: PropTypes.func.isRequired,
   startSketch: PropTypes.func.isRequired,
-  isPlaying: PropTypes.bool.isRequired
-=======
-  theme: PropTypes.string.isRequired,
->>>>>>> f017dd8a
+  isPlaying: PropTypes.bool.isRequired,
+  theme: PropTypes.string.isRequired
 };
 
 export default Editor;