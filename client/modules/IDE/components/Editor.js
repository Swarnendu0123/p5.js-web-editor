--- conflicted
+++ resolved
@@ -11,13 +11,9 @@
       value: this.props.file.content,
       lineNumbers: true,
       styleActiveLine: true,
-<<<<<<< HEAD
       inputStyle: 'contenteditable',
-      mode: 'javascript'
-=======
       mode: 'javascript',
       lineWrapping: true
->>>>>>> 6010e14e
     });
     this._cm.on('change', () => { // eslint-disable-line
       // this.props.updateFileContent('sketch.js', this._cm.getValue());
