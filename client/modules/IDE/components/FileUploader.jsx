--- conflicted
+++ resolved
@@ -50,7 +50,6 @@
       },
       sending: dropzoneSendingCallback
     });
-<<<<<<< HEAD
     uploader.on('complete', (file) => {
       dispatch(dropzoneCompleteCallback(file));
     });
@@ -58,54 +57,13 @@
       uploader.destroy();
     };
   }, [userId, t, dispatch]);
-=======
-  }
 
-  render() {
-    return (
-      <div>
-        <div id="uploader" className="uploader dropzone" />
-        <div id="hidden-input-container" />
-      </div>
-    );
-  }
-}
-
-FileUploader.propTypes = {
-  dropzoneAcceptCallback: PropTypes.func.isRequired,
-  dropzoneSendingCallback: PropTypes.func.isRequired,
-  dropzoneCompleteCallback: PropTypes.func.isRequired,
-  project: PropTypes.shape({
-    owner: PropTypes.shape({
-      id: PropTypes.string
-    })
-  }),
-  user: PropTypes.shape({
-    id: PropTypes.string
-  }),
-  t: PropTypes.func.isRequired
-};
-
-FileUploader.defaultProps = {
-  project: {
-    id: undefined,
-    owner: undefined
-  },
-  user: {
-    id: undefined
-  }
-};
-
-function mapStateToProps(state) {
-  return {
-    files: state.files,
-    project: state.project,
-    user: state.user
-  };
-}
->>>>>>> 90f4d7e4
-
-  return <StyledUploader id="uploader" className="dropzone" />;
+  return (
+    <div>
+      <StyledUploader id="uploader" className="dropzone" />
+      <div id="hidden-input-container" />
+    </div>
+  );
 }
 
 export default FileUploader;