import PropTypes from 'prop-types';
import React, { useEffect, useState } from 'react';
import { Helmet } from 'react-helmet';
<<<<<<< HEAD
import { useTranslation } from 'react-i18next';
import { useDispatch, useSelector } from 'react-redux';
=======
import { connect } from 'react-redux';
import { bindActionCreators } from 'redux';
import { withTranslation } from 'react-i18next';
import styled from 'styled-components';
import * as ProjectActions from '../actions/project';
import * as ProjectsActions from '../actions/projects';
import * as CollectionsActions from '../actions/collections';
import * as ToastActions from '../actions/toast';
import * as SortingActions from '../actions/sorting';
import getSortedCollections from '../selectors/collections';
>>>>>>> 0bd139b7
import Loader from '../../App/components/loader';
import {
  addToCollection,
  getCollections,
  removeFromCollection
} from '../actions/collections';
import getSortedCollections from '../selectors/collections';
import QuickAddList from './QuickAddList';
import { remSize } from '../../../theme';

const AddToCollectionList = ({ projectId }) => {
  const { t } = useTranslation();

<<<<<<< HEAD
  const dispatch = useDispatch();
=======
export const CollectionAddSketchWrapper = styled.div`
  width: ${remSize(600)};
  max-width: 100%;
  overflow: auto;
`;

export const QuickAddWrapper = styled.div`
  width: ${remSize(600)};
  max-width: 100%;
  padding: ${remSize(24)};
  height: 100%;
`;

class CollectionList extends React.Component {
  constructor(props) {
    super(props);
>>>>>>> 0bd139b7

  const username = useSelector((state) => state.user.username);

  const collections = useSelector(getSortedCollections);

  // TODO: improve loading state
  const loading = useSelector((state) => state.loading);
  const [hasLoadedData, setHasLoadedData] = useState(false);
  const showLoader = loading && !hasLoadedData;

  useEffect(() => {
    dispatch(getCollections(username)).then(() => setHasLoadedData(true));
  }, [dispatch, username]);

  const handleCollectionAdd = (collection) => {
    dispatch(addToCollection(collection.id, projectId));
  };

  const handleCollectionRemove = (collection) => {
    dispatch(removeFromCollection(collection.id, projectId));
  };

  const collectionWithSketchStatus = collections.map((collection) => ({
    ...collection,
    url: `/${collection.owner.username}/collections/${collection.id}`,
    isAdded: collection.items.some((item) => item.projectId === projectId)
  }));

  const getContent = () => {
    if (showLoader) {
      return <Loader />;
    } else if (collections.length === 0) {
      return t('AddToCollectionList.Empty');
    }
    return (
<<<<<<< HEAD
      <QuickAddList
        items={collectionWithSketchStatus}
        onAdd={handleCollectionAdd}
        onRemove={handleCollectionRemove}
      />
=======
      <CollectionAddSketchWrapper>
        <QuickAddWrapper>
          <Helmet>
            <title>{this.getTitle()}</title>
          </Helmet>
          {content}
        </QuickAddWrapper>
      </CollectionAddSketchWrapper>
>>>>>>> 0bd139b7
    );
  };

  return (
    <div className="collection-add-sketch">
      <div className="quick-add-wrapper">
        <Helmet>
          <title>{t('AddToCollectionList.Title')}</title>
        </Helmet>
        {getContent()}
      </div>
    </div>
  );
};

AddToCollectionList.propTypes = {
  projectId: PropTypes.string.isRequired
};

export default AddToCollectionList;<|MERGE_RESOLUTION|>--- conflicted
+++ resolved
@@ -1,21 +1,9 @@
 import PropTypes from 'prop-types';
 import React, { useEffect, useState } from 'react';
 import { Helmet } from 'react-helmet';
-<<<<<<< HEAD
 import { useTranslation } from 'react-i18next';
 import { useDispatch, useSelector } from 'react-redux';
-=======
-import { connect } from 'react-redux';
-import { bindActionCreators } from 'redux';
-import { withTranslation } from 'react-i18next';
 import styled from 'styled-components';
-import * as ProjectActions from '../actions/project';
-import * as ProjectsActions from '../actions/projects';
-import * as CollectionsActions from '../actions/collections';
-import * as ToastActions from '../actions/toast';
-import * as SortingActions from '../actions/sorting';
-import getSortedCollections from '../selectors/collections';
->>>>>>> 0bd139b7
 import Loader from '../../App/components/loader';
 import {
   addToCollection,
@@ -26,12 +14,6 @@
 import QuickAddList from './QuickAddList';
 import { remSize } from '../../../theme';
 
-const AddToCollectionList = ({ projectId }) => {
-  const { t } = useTranslation();
-
-<<<<<<< HEAD
-  const dispatch = useDispatch();
-=======
 export const CollectionAddSketchWrapper = styled.div`
   width: ${remSize(600)};
   max-width: 100%;
@@ -45,10 +27,10 @@
   height: 100%;
 `;
 
-class CollectionList extends React.Component {
-  constructor(props) {
-    super(props);
->>>>>>> 0bd139b7
+const AddToCollectionList = ({ projectId }) => {
+  const { t } = useTranslation();
+
+  const dispatch = useDispatch();
 
   const username = useSelector((state) => state.user.username);
 
@@ -84,34 +66,23 @@
       return t('AddToCollectionList.Empty');
     }
     return (
-<<<<<<< HEAD
       <QuickAddList
         items={collectionWithSketchStatus}
         onAdd={handleCollectionAdd}
         onRemove={handleCollectionRemove}
       />
-=======
-      <CollectionAddSketchWrapper>
-        <QuickAddWrapper>
-          <Helmet>
-            <title>{this.getTitle()}</title>
-          </Helmet>
-          {content}
-        </QuickAddWrapper>
-      </CollectionAddSketchWrapper>
->>>>>>> 0bd139b7
     );
   };
 
   return (
-    <div className="collection-add-sketch">
-      <div className="quick-add-wrapper">
+    <CollectionAddSketchWrapper>
+      <QuickAddWrapper>
         <Helmet>
           <title>{t('AddToCollectionList.Title')}</title>
         </Helmet>
         {getContent()}
-      </div>
-    </div>
+      </QuickAddWrapper>
+    </CollectionAddSketchWrapper>
   );
 };
 
