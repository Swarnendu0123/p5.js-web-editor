// Jest Snapshot v1, https://goo.gl/fbAQLP

exports[`Nav renders dashboard version for desktop 1`] = `
<DocumentFragment>
  <header>
    <nav
      class="nav"
    >
      <ul
        class="nav__items-left"
      >
        <li
          class="nav__item-logo"
        >
          <test-file-stub
            aria-label="p5.js Logo"
            classname="svg__logo"
            focusable="false"
            role="img"
          />
        </li>
        <li
          class="nav__item nav__item--no-icon"
        >
          <a
            class="nav__back-link"
            href="/"
          >
            <test-file-stub
              aria-hidden="true"
              classname="nav__back-icon"
              focusable="false"
            />
            <span
              class="nav__item-header"
            >
              Back to Editor
            </span>
          </a>
        </li>
      </ul>
    </nav>
  </header>
</DocumentFragment>
`;

exports[`Nav renders dashboard version for mobile 1`] = `
<DocumentFragment>
  .c4.c4.c4 {
  display: -webkit-box;
  display: -webkit-flex;
  display: -ms-flexbox;
  display: flex;
  -webkit-box-pack: center;
  -webkit-justify-content: center;
  -ms-flex-pack: center;
  justify-content: center;
  -webkit-align-items: center;
  -webkit-box-align: center;
  -ms-flex-align: center;
  align-items: center;
  -webkit-text-decoration: none;
  text-decoration: none;
  color: #333;
  cursor: pointer;
  border: none;
  line-height: 1;
}

.c4.c4.c4 svg * {
  fill: #333;
}

.c4.c4.c4:disabled {
  cursor: not-allowed;
}

.c4.c4.c4 > * + * {
  margin-left: 0.6666666666666666rem;
}

.c5 {
  width: 4rem;
}

.c5 > svg {
  width: 100%;
  height: 100%;
}

.c0 {
  background: #F0F0F0;
  color: #333;
  padding: 0.6666666666666666rem 0;
  gap: 1.1666666666666667rem;
  display: -webkit-box;
  display: -webkit-flex;
  display: -ms-flexbox;
  display: flex;
  -webkit-align-items: center;
  -webkit-box-align: center;
  -ms-flex-align: center;
  align-items: center;
  font-size: 0.8333333333333334rem;
  box-shadow: #00000030 0px 2px 8px 0px;
  z-index: 10;
}

.c1 {
  width: 2.3333333333333335rem;
  aspect-ratio: 1;
  margin-left: 1.1666666666666667rem;
  display: -webkit-box;
  display: -webkit-flex;
  display: -ms-flexbox;
  display: flex;
  -webkit-box-pack: center;
  -webkit-justify-content: center;
  -ms-flex-pack: center;
  justify-content: center;
  -webkit-align-items: center;
  -webkit-box-align: center;
  -ms-flex-align: center;
  align-items: center;
}

.c1 > svg {
  width: 100%;
  height: 100%;
}

.c1 > svg > path {
  fill: #ed225d;
  stroke: #ed225d;
}

.c2 {
  display: -webkit-box;
  display: -webkit-flex;
  display: -ms-flexbox;
  display: flex;
  -webkit-flex-direction: column;
  -ms-flex-direction: column;
  flex-direction: column;
  gap: 0.16666666666666666rem;
}

.c2 * {
  padding: 0;
  margin: 0;
}

.c2 > h5 {
  font-size: 1.0833333333333333rem;
  font-weight: normal;
}

.c3 {
  margin-left: auto;
  display: -webkit-box;
  display: -webkit-flex;
  display: -ms-flexbox;
  display: flex;
}

.c3 ul.opened {
  -webkit-transform: scale(1);
  -ms-transform: scale(1);
  transform: scale(1);
  opacity: 1;
}

.c3 > div {
  position: relative;
}

.c3 > div ul {
  foreground: #000;
  background: #F0F0F0;
  border: #A6A6A6;
  position: absolute;
  overflow: hidden;
  z-index: 10;
  right: 10px;
  -webkit-transform: translateX(0.5rem);
  -ms-transform: translateX(0.5rem);
  transform: translateX(0.5rem);
  width: -webkit-max-content;
  width: -moz-max-content;
  width: max-content;
  -webkit-transform: scale(0);
  -ms-transform: scale(0);
  transform: scale(0);
  opacity: 0;
  -webkit-transform-origin: top;
  -ms-transform-origin: top;
  transform-origin: top;
  -webkit-transition: opacity 100ms,-webkit-transform 100ms 200ms;
  -webkit-transition: opacity 100ms,transform 100ms 200ms;
  transition: opacity 100ms,transform 100ms 200ms;
  display: -webkit-box;
  display: -webkit-flex;
  display: -ms-flexbox;
  display: flex;
  -webkit-flex-direction: column;
  -ms-flex-direction: column;
  flex-direction: column;
  gap: 0.16666666666666666rem;
  box-shadow: rgba(60,64,67,0.3) 0px 1px 2px 0px, rgba(60,64,67,0.15) 0px 1px 3px 1px;
  min-width: 10rem;
  border-radius: 0.16666666666666666rem;
}

.c3 > div ul li.user {
  color: #2D67F6;
  font-size: 1.3333333333333333rem;
  font-weight: bold;
  margin: 0.5rem 1rem;
}

.c3 > div ul > b {
  margin: 0.5rem 1rem;
  position: relative;
  width: -webkit-min-content;
  width: -moz-min-content;
  width: min-content;
}

.c3 > div ul > b::after {
  content: '';
  position: absolute;
  opacity: calc(0.5);
  top: 50%;
  -webkit-transform: translate(100%,-50%);
  -ms-transform: translate(100%,-50%);
  transform: translate(100%,-50%);
  right: -0.5rem;
  width: 4.583333333333333rem;
  height: 1px;
  background-color: #4D4D4D;
}

.c3 > div ul > li {
  display: -webkit-box;
  display: -webkit-flex;
  display: -ms-flexbox;
  display: flex;
  width: 100%;
}

.c3 > div ul > li a,
.c3 > div ul > li button {
  width: 100%;
  padding: 0.6666666666666666rem 1.25rem 0.6666666666666666rem 0.8333333333333334rem;
  font-size: 1.5rem;
  text-align: left;
}

.c3 > div ul > li a:hover,
.c3 > div ul > li button:hover {
  background-color: #ed225d;
  color: #FFF;
}

<header>
    <nav
<<<<<<< HEAD
      class="sc-gXfVKN hdvKVG"
    >
      <div
        class="sc-cBoqAE eCXGvh"
=======
      class="c0"
    >
      <div
        class="c1"
>>>>>>> c7492d31
      >
        <test-file-stub />
      </div>
      <div
<<<<<<< HEAD
        class="sc-ciSkZP hMZSsX"
=======
        class="c2"
>>>>>>> c7492d31
      >
        <h1>
          <span
            class="editable-input editable-input--is-not-editing editable-input--has-value "
          >
            <button
              aria-hidden="false"
              aria-label="Edit sketch name"
              class="editable-input__label"
            >
              <span>
                Test project name
              </span>
              <test-file-stub
                aria-hidden="true"
                classname="editable-input__icon"
                focusable="false"
              />
            </button>
            <input
              aria-hidden="true"
              aria-label="New sketch name"
              class="editable-input__input"
              disabled=""
              maxlength="128"
              type="text"
              value="Test project name"
            />
          </span>
        </h1>
      </div>
      <div
<<<<<<< HEAD
        class="sc-jcwpoC kIqWcE"
=======
        class="c3"
>>>>>>> c7492d31
      >
        <div>
          <a
            href="/login"
          >
            <button
<<<<<<< HEAD
              class="sc-ezzafa eTvvGb sc-kLojOw hDbsFb"
=======
              class="c4 c5"
>>>>>>> c7492d31
              display="inline"
              focusable="false"
              kind="primary"
              type="button"
            >
              <test-file-stub
                aria-hidden="true"
                classname="sc-fujyAs cSTVlM"
                focusable="false"
              />
            </button>
          </a>
        </div>
        <div>
          <button
<<<<<<< HEAD
            class="sc-ezzafa eTvvGb sc-kLojOw hDbsFb"
=======
            class="c4 c5"
>>>>>>> c7492d31
            display="inline"
            focusable="false"
            kind="primary"
            type="button"
          >
            <test-file-stub
              aria-hidden="true"
              classname="sc-iqAclL iOZiVo"
              focusable="false"
            />
          </button>
          <ul
            class=""
          >
            <b>
              File
            </b>
            <li
              class="nav__dropdown-item"
            >
              <button>
                New
              </button>
            </li>
            <li
              class="nav__dropdown-item"
            >
              <button>
                Save
              </button>
            </li>
            <li
              class="nav__dropdown-item"
            >
              <a
                href="/p5/sketches"
              >
                Examples
              </a>
            </li>
            <b>
              Edit
            </b>
            <li
              class="nav__dropdown-item"
            >
              <button>
                Tidy Code
              </button>
            </li>
            <li
              class="nav__dropdown-item"
            >
              <button>
                Find
              </button>
            </li>
            <b>
              Sketch
            </b>
            <li
              class="nav__dropdown-item"
            >
              <button>
                Add File
              </button>
            </li>
            <li
              class="nav__dropdown-item"
            >
              <button>
                Add Folder
              </button>
            </li>
            <b>
              Settings
            </b>
            <li
              class="nav__dropdown-item"
            >
              <button>
                Preferences
              </button>
            </li>
            <li
              class="nav__dropdown-item"
            >
              <button>
                Language
              </button>
            </li>
            <b>
              Help
            </b>
            <li
              class="nav__dropdown-item"
            >
              <button>
                Keyboard Shortcuts
              </button>
            </li>
            <li
              class="nav__dropdown-item"
            >
              <a
                href="https://p5js.org/reference/"
                rel="noopener noreferrer"
                target="_blank"
              >
                Reference
              </a>
            </li>
            <li
              class="nav__dropdown-item"
            >
              <a
                href="/about"
              >
                About
              </a>
            </li>
          </ul>
        </div>
      </div>
    </nav>
  </header>
</DocumentFragment>
`;

exports[`Nav renders editor version for desktop 1`] = `
<DocumentFragment>
  <header>
    <nav
      class="nav"
    >
      <ul
        class="nav__items-left"
      >
        <li
          class="nav__item-logo"
        >
          <test-file-stub
            aria-label="p5.js Logo"
            classname="svg__logo"
            focusable="false"
            role="img"
          />
        </li>
        <li
          class="nav__item"
        >
          <button>
            <span
              class="nav__item-header"
            >
              File
            </span>
            <test-file-stub
              aria-hidden="true"
              classname="nav__item-header-triangle"
              focusable="false"
            />
          </button>
          <ul
            class="nav__dropdown"
          >
            <li
              class="nav__dropdown-item"
            >
              <button>
                New
              </button>
            </li>
          </ul>
        </li>
        <li
          class="nav__item"
        >
          <button>
            <span
              class="nav__item-header"
            >
              Edit
            </span>
            <test-file-stub
              aria-hidden="true"
              classname="nav__item-header-triangle"
              focusable="false"
            />
          </button>
          <ul
            class="nav__dropdown"
          >
            <li
              class="nav__dropdown-item"
            >
              <button>
                Tidy Code
                <span
                  class="nav__keyboard-shortcut"
                >
                  ⌃+⇧+F
                </span>
              </button>
            </li>
            <li
              class="nav__dropdown-item"
            >
              <button>
                Find
                <span
                  class="nav__keyboard-shortcut"
                >
                  ⌃+F
                </span>
              </button>
            </li>
            <li
              class="nav__dropdown-item"
            >
              <button>
                Replace
                <span
                  class="nav__keyboard-shortcut"
                >
                  ⌃+H
                </span>
              </button>
            </li>
          </ul>
        </li>
        <li
          class="nav__item"
        >
          <button>
            <span
              class="nav__item-header"
            >
              Sketch
            </span>
            <test-file-stub
              aria-hidden="true"
              classname="nav__item-header-triangle"
              focusable="false"
            />
          </button>
          <ul
            class="nav__dropdown"
          >
            <li
              class="nav__dropdown-item"
            >
              <button>
                Add File
              </button>
            </li>
            <li
              class="nav__dropdown-item"
            >
              <button>
                Add Folder
              </button>
            </li>
            <li
              class="nav__dropdown-item"
            >
              <button>
                Run
                <span
                  class="nav__keyboard-shortcut"
                >
                  ⌃+Enter
                </span>
              </button>
            </li>
            <li
              class="nav__dropdown-item"
            >
              <button>
                Stop
                <span
                  class="nav__keyboard-shortcut"
                >
                  ⇧+⌃+Enter
                </span>
              </button>
            </li>
          </ul>
        </li>
        <li
          class="nav__item"
        >
          <button>
            <span
              class="nav__item-header"
            >
              Help
            </span>
            <test-file-stub
              aria-hidden="true"
              classname="nav__item-header-triangle"
              focusable="false"
            />
          </button>
          <ul
            class="nav__dropdown"
          >
            <li
              class="nav__dropdown-item"
            >
              <button>
                Keyboard Shortcuts
              </button>
            </li>
            <li
              class="nav__dropdown-item"
            >
              <a
                href="https://p5js.org/reference/"
                rel="noopener noreferrer"
                target="_blank"
              >
                Reference
              </a>
            </li>
            <li
              class="nav__dropdown-item"
            >
              <a
                href="/about"
              >
                About
              </a>
            </li>
          </ul>
        </li>
      </ul>
    </nav>
  </header>
</DocumentFragment>
`;

exports[`Nav renders editor version for mobile 1`] = `
<DocumentFragment>
  .c4.c4.c4 {
  display: -webkit-box;
  display: -webkit-flex;
  display: -ms-flexbox;
  display: flex;
  -webkit-box-pack: center;
  -webkit-justify-content: center;
  -ms-flex-pack: center;
  justify-content: center;
  -webkit-align-items: center;
  -webkit-box-align: center;
  -ms-flex-align: center;
  align-items: center;
  -webkit-text-decoration: none;
  text-decoration: none;
  color: #333;
  cursor: pointer;
  border: none;
  line-height: 1;
}

.c4.c4.c4 svg * {
  fill: #333;
}

.c4.c4.c4:disabled {
  cursor: not-allowed;
}

.c4.c4.c4 > * + * {
  margin-left: 0.6666666666666666rem;
}

.c5 {
  width: 4rem;
}

.c5 > svg {
  width: 100%;
  height: 100%;
}

.c0 {
  background: #F0F0F0;
  color: #333;
  padding: 0.6666666666666666rem 0;
  gap: 1.1666666666666667rem;
  display: -webkit-box;
  display: -webkit-flex;
  display: -ms-flexbox;
  display: flex;
  -webkit-align-items: center;
  -webkit-box-align: center;
  -ms-flex-align: center;
  align-items: center;
  font-size: 0.8333333333333334rem;
  box-shadow: #00000030 0px 2px 8px 0px;
  z-index: 10;
}

.c1 {
  width: 2.3333333333333335rem;
  aspect-ratio: 1;
  margin-left: 1.1666666666666667rem;
  display: -webkit-box;
  display: -webkit-flex;
  display: -ms-flexbox;
  display: flex;
  -webkit-box-pack: center;
  -webkit-justify-content: center;
  -ms-flex-pack: center;
  justify-content: center;
  -webkit-align-items: center;
  -webkit-box-align: center;
  -ms-flex-align: center;
  align-items: center;
}

.c1 > svg {
  width: 100%;
  height: 100%;
}

.c1 > svg > path {
  fill: #ed225d;
  stroke: #ed225d;
}

.c2 {
  display: -webkit-box;
  display: -webkit-flex;
  display: -ms-flexbox;
  display: flex;
  -webkit-flex-direction: column;
  -ms-flex-direction: column;
  flex-direction: column;
  gap: 0.16666666666666666rem;
}

.c2 * {
  padding: 0;
  margin: 0;
}

.c2 > h5 {
  font-size: 1.0833333333333333rem;
  font-weight: normal;
}

.c3 {
  margin-left: auto;
  display: -webkit-box;
  display: -webkit-flex;
  display: -ms-flexbox;
  display: flex;
}

.c3 ul.opened {
  -webkit-transform: scale(1);
  -ms-transform: scale(1);
  transform: scale(1);
  opacity: 1;
}

.c3 > div {
  position: relative;
}

.c3 > div ul {
  foreground: #000;
  background: #F0F0F0;
  border: #A6A6A6;
  position: absolute;
  overflow: hidden;
  z-index: 10;
  right: 10px;
  -webkit-transform: translateX(0.5rem);
  -ms-transform: translateX(0.5rem);
  transform: translateX(0.5rem);
  width: -webkit-max-content;
  width: -moz-max-content;
  width: max-content;
  -webkit-transform: scale(0);
  -ms-transform: scale(0);
  transform: scale(0);
  opacity: 0;
  -webkit-transform-origin: top;
  -ms-transform-origin: top;
  transform-origin: top;
  -webkit-transition: opacity 100ms,-webkit-transform 100ms 200ms;
  -webkit-transition: opacity 100ms,transform 100ms 200ms;
  transition: opacity 100ms,transform 100ms 200ms;
  display: -webkit-box;
  display: -webkit-flex;
  display: -ms-flexbox;
  display: flex;
  -webkit-flex-direction: column;
  -ms-flex-direction: column;
  flex-direction: column;
  gap: 0.16666666666666666rem;
  box-shadow: rgba(60,64,67,0.3) 0px 1px 2px 0px, rgba(60,64,67,0.15) 0px 1px 3px 1px;
  min-width: 10rem;
  border-radius: 0.16666666666666666rem;
}

.c3 > div ul li.user {
  color: #2D67F6;
  font-size: 1.3333333333333333rem;
  font-weight: bold;
  margin: 0.5rem 1rem;
}

.c3 > div ul > b {
  margin: 0.5rem 1rem;
  position: relative;
  width: -webkit-min-content;
  width: -moz-min-content;
  width: min-content;
}

.c3 > div ul > b::after {
  content: '';
  position: absolute;
  opacity: calc(0.5);
  top: 50%;
  -webkit-transform: translate(100%,-50%);
  -ms-transform: translate(100%,-50%);
  transform: translate(100%,-50%);
  right: -0.5rem;
  width: 4.583333333333333rem;
  height: 1px;
  background-color: #4D4D4D;
}

.c3 > div ul > li {
  display: -webkit-box;
  display: -webkit-flex;
  display: -ms-flexbox;
  display: flex;
  width: 100%;
}

.c3 > div ul > li a,
.c3 > div ul > li button {
  width: 100%;
  padding: 0.6666666666666666rem 1.25rem 0.6666666666666666rem 0.8333333333333334rem;
  font-size: 1.5rem;
  text-align: left;
}

.c3 > div ul > li a:hover,
.c3 > div ul > li button:hover {
  background-color: #ed225d;
  color: #FFF;
}

<header>
    <nav
<<<<<<< HEAD
      class="sc-gXfVKN hdvKVG"
    >
      <div
        class="sc-cBoqAE eCXGvh"
=======
      class="c0"
    >
      <div
        class="c1"
>>>>>>> c7492d31
      >
        <test-file-stub />
      </div>
      <div
<<<<<<< HEAD
        class="sc-ciSkZP hMZSsX"
=======
        class="c2"
>>>>>>> c7492d31
      >
        <h1>
          <span
            class="editable-input editable-input--is-not-editing editable-input--has-value "
          >
            <button
              aria-hidden="false"
              aria-label="Edit sketch name"
              class="editable-input__label"
            >
              <span>
                Test project name
              </span>
              <test-file-stub
                aria-hidden="true"
                classname="editable-input__icon"
                focusable="false"
              />
            </button>
            <input
              aria-hidden="true"
              aria-label="New sketch name"
              class="editable-input__input"
              disabled=""
              maxlength="128"
              type="text"
              value="Test project name"
            />
          </span>
        </h1>
      </div>
      <div
<<<<<<< HEAD
        class="sc-jcwpoC kIqWcE"
=======
        class="c3"
>>>>>>> c7492d31
      >
        <div>
          <a
            href="/login"
          >
            <button
<<<<<<< HEAD
              class="sc-ezzafa eTvvGb sc-kLojOw hDbsFb"
=======
              class="c4 c5"
>>>>>>> c7492d31
              display="inline"
              focusable="false"
              kind="primary"
              type="button"
            >
              <test-file-stub
                aria-hidden="true"
                classname="sc-fujyAs cSTVlM"
                focusable="false"
              />
            </button>
          </a>
        </div>
        <div>
          <button
<<<<<<< HEAD
            class="sc-ezzafa eTvvGb sc-kLojOw hDbsFb"
=======
            class="c4 c5"
>>>>>>> c7492d31
            display="inline"
            focusable="false"
            kind="primary"
            type="button"
          >
            <test-file-stub
              aria-hidden="true"
              classname="sc-iqAclL iOZiVo"
              focusable="false"
            />
          </button>
          <ul
            class=""
          >
            <b>
              File
            </b>
            <li
              class="nav__dropdown-item"
            >
              <button>
                New
              </button>
            </li>
            <li
              class="nav__dropdown-item"
            >
              <button>
                Save
              </button>
            </li>
            <li
              class="nav__dropdown-item"
            >
              <a
                href="/p5/sketches"
              >
                Examples
              </a>
            </li>
            <b>
              Edit
            </b>
            <li
              class="nav__dropdown-item"
            >
              <button>
                Tidy Code
              </button>
            </li>
            <li
              class="nav__dropdown-item"
            >
              <button>
                Find
              </button>
            </li>
            <b>
              Sketch
            </b>
            <li
              class="nav__dropdown-item"
            >
              <button>
                Add File
              </button>
            </li>
            <li
              class="nav__dropdown-item"
            >
              <button>
                Add Folder
              </button>
            </li>
            <b>
              Settings
            </b>
            <li
              class="nav__dropdown-item"
            >
              <button>
                Preferences
              </button>
            </li>
            <li
              class="nav__dropdown-item"
            >
              <button>
                Language
              </button>
            </li>
            <b>
              Help
            </b>
            <li
              class="nav__dropdown-item"
            >
              <button>
                Keyboard Shortcuts
              </button>
            </li>
            <li
              class="nav__dropdown-item"
            >
              <a
                href="https://p5js.org/reference/"
                rel="noopener noreferrer"
                target="_blank"
              >
                Reference
              </a>
            </li>
            <li
              class="nav__dropdown-item"
            >
              <a
                href="/about"
              >
                About
              </a>
            </li>
          </ul>
        </div>
      </div>
    </nav>
  </header>
</DocumentFragment>
`;<|MERGE_RESOLUTION|>--- conflicted
+++ resolved
@@ -264,26 +264,15 @@
 
 <header>
     <nav
-<<<<<<< HEAD
-      class="sc-gXfVKN hdvKVG"
-    >
-      <div
-        class="sc-cBoqAE eCXGvh"
-=======
       class="c0"
     >
       <div
         class="c1"
->>>>>>> c7492d31
       >
         <test-file-stub />
       </div>
       <div
-<<<<<<< HEAD
-        class="sc-ciSkZP hMZSsX"
-=======
         class="c2"
->>>>>>> c7492d31
       >
         <h1>
           <span
@@ -316,22 +305,14 @@
         </h1>
       </div>
       <div
-<<<<<<< HEAD
-        class="sc-jcwpoC kIqWcE"
-=======
         class="c3"
->>>>>>> c7492d31
       >
         <div>
           <a
             href="/login"
           >
             <button
-<<<<<<< HEAD
-              class="sc-ezzafa eTvvGb sc-kLojOw hDbsFb"
-=======
               class="c4 c5"
->>>>>>> c7492d31
               display="inline"
               focusable="false"
               kind="primary"
@@ -347,11 +328,7 @@
         </div>
         <div>
           <button
-<<<<<<< HEAD
-            class="sc-ezzafa eTvvGb sc-kLojOw hDbsFb"
-=======
             class="c4 c5"
->>>>>>> c7492d31
             display="inline"
             focusable="false"
             kind="primary"
@@ -914,26 +891,15 @@
 
 <header>
     <nav
-<<<<<<< HEAD
-      class="sc-gXfVKN hdvKVG"
-    >
-      <div
-        class="sc-cBoqAE eCXGvh"
-=======
       class="c0"
     >
       <div
         class="c1"
->>>>>>> c7492d31
       >
         <test-file-stub />
       </div>
       <div
-<<<<<<< HEAD
-        class="sc-ciSkZP hMZSsX"
-=======
         class="c2"
->>>>>>> c7492d31
       >
         <h1>
           <span
@@ -966,22 +932,14 @@
         </h1>
       </div>
       <div
-<<<<<<< HEAD
-        class="sc-jcwpoC kIqWcE"
-=======
         class="c3"
->>>>>>> c7492d31
       >
         <div>
           <a
             href="/login"
           >
             <button
-<<<<<<< HEAD
-              class="sc-ezzafa eTvvGb sc-kLojOw hDbsFb"
-=======
               class="c4 c5"
->>>>>>> c7492d31
               display="inline"
               focusable="false"
               kind="primary"
@@ -997,11 +955,7 @@
         </div>
         <div>
           <button
-<<<<<<< HEAD
-            class="sc-ezzafa eTvvGb sc-kLojOw hDbsFb"
-=======
             class="c4 c5"
->>>>>>> c7492d31
             display="inline"
             focusable="false"
             kind="primary"
