--- conflicted
+++ resolved
@@ -1,13 +1,9 @@
-import React, { useRef, useState } from 'react';
+import React from 'react';
 import classNames from 'classnames';
 import PropTypes from 'prop-types';
 import { useTranslation } from 'react-i18next';
 import { useDispatch, useSelector } from 'react-redux';
 import { Link } from 'react-router-dom';
-import {
-  hideEditProjectName,
-  showEditProjectName
-} from '../../actions/project';
 import {
   openPreferences,
   startAccessibleSketch,
@@ -26,123 +22,6 @@
 import PreferencesIcon from '../../../../images/preferences.svg';
 import EditableInput from '../EditableInput';
 
-<<<<<<< HEAD
-class Toolbar extends React.Component {
-  constructor(props) {
-    super(props);
-    this.handleProjectNameSave = this.handleProjectNameSave.bind(this);
-  }
-
-  handleProjectNameSave(value) {
-    const newProjectName = value.trim();
-    this.props.setProjectName(newProjectName);
-    if (this.props.project.id) {
-      this.props.saveProject();
-    }
-  }
-
-  canEditProjectName() {
-    return (
-      (this.props.owner &&
-        this.props.owner.username &&
-        this.props.owner.username === this.props.currentUser) ||
-      !this.props.owner ||
-      !this.props.owner.username
-    );
-  }
-
-  render() {
-    const playButtonClass = classNames({
-      'toolbar__play-button': true,
-      'toolbar__play-button--selected': this.props.isPlaying
-    });
-    const stopButtonClass = classNames({
-      'toolbar__stop-button': true,
-      'toolbar__stop-button--selected': !this.props.isPlaying
-    });
-    const preferencesButtonClass = classNames({
-      'toolbar__preferences-button': true,
-      'toolbar__preferences-button--selected': this.props.preferencesIsVisible
-    });
-
-    const canEditProjectName = this.canEditProjectName();
-
-    return (
-      <div className="toolbar">
-        <button
-          className="toolbar__play-sketch-button"
-          onClick={() => {
-            this.props.syncFileContent();
-            this.props.startAccessibleSketch();
-            this.props.setTextOutput(true);
-            this.props.setGridOutput(true);
-          }}
-          aria-label={this.props.t('Toolbar.PlaySketchARIA')}
-          disabled={this.props.infiniteLoop}
-        >
-          <PlayIcon focusable="false" aria-hidden="true" />
-        </button>
-        <button
-          className={playButtonClass}
-          onClick={() => {
-            this.props.syncFileContent();
-            this.props.startSketch();
-          }}
-          aria-label={this.props.t('Toolbar.PlayOnlyVisualSketchARIA')}
-          title={this.props.t('Toolbar.PlaySketchARIA')}
-          disabled={this.props.infiniteLoop}
-        >
-          <PlayIcon focusable="false" aria-hidden="true" />
-        </button>
-        <button
-          className={stopButtonClass}
-          onClick={this.props.stopSketch}
-          aria-label={this.props.t('Toolbar.StopSketchARIA')}
-          title={this.props.t('Toolbar.StopSketchARIA')}
-        >
-          <StopIcon focusable="false" aria-hidden="true" />
-        </button>
-        <div className="toolbar__autorefresh">
-          <input
-            id="autorefresh"
-            className="checkbox__autorefresh"
-            type="checkbox"
-            checked={this.props.autorefresh}
-            onChange={(event) => {
-              this.props.setAutorefresh(event.target.checked);
-            }}
-          />
-          <label htmlFor="autorefresh" className="toolbar__autorefresh-label">
-            {this.props.t('Toolbar.Auto-refresh')}
-          </label>
-        </div>
-        <div className="toolbar__project-name-container">
-          <EditableInput
-            value={this.props.project.name}
-            disabled={!canEditProjectName}
-            aria-label={this.props.t('Toolbar.EditSketchARIA')}
-            inputProps={{
-              maxLength: 128,
-              'aria-label': this.props.t('Toolbar.NewSketchNameARIA')
-            }}
-            validate={(text) => text.trim().length > 0}
-            onChange={this.handleProjectNameSave}
-          />
-          {(() => {
-            if (this.props.owner) {
-              return (
-                <p className="toolbar__project-owner">
-                  {this.props.t('Toolbar.By')}{' '}
-                  <Link to={`/${this.props.owner.username}/sketches`}>
-                    {this.props.owner.username}
-                  </Link>
-                </p>
-              );
-            }
-            return null;
-          })()}
-        </div>
-=======
 const Toolbar = (props) => {
   const { isPlaying, infiniteLoop, preferencesIsVisible } = useSelector(
     (state) => state.ide
@@ -153,33 +32,6 @@
 
   const { t } = useTranslation();
   const { changeSketchName, canEditProjectName } = useSketchActions();
-
-  const projectNameInputRef = useRef();
-  const [nameInputValue, setNameInputValue] = useState(project.name);
-
-  function handleKeyPress(event) {
-    if (event.key === 'Enter') {
-      dispatch(hideEditProjectName());
-      projectNameInputRef.current?.blur();
-    }
-  }
-
-  function handleProjectNameClick() {
-    if (canEditProjectName) {
-      dispatch(showEditProjectName());
-      setTimeout(() => {
-        projectNameInputRef.current?.focus();
-      }, 140);
-    }
-  }
-
-  function handleProjectNameSave() {
-    const newName = nameInputValue;
-    if (newName.length > 0) {
-      dispatch(hideEditProjectName());
-      changeSketchName(newName);
-    }
-  }
 
   const playButtonClass = classNames({
     'toolbar__play-button': true,
@@ -192,10 +44,6 @@
   const preferencesButtonClass = classNames({
     'toolbar__preferences-button': true,
     'toolbar__preferences-button--selected': preferencesIsVisible
-  });
-  const nameContainerClass = classNames({
-    'toolbar__project-name-container': true,
-    'toolbar__project-name-container--editing': project.isEditingName
   });
 
   return (
@@ -247,34 +95,17 @@
           {t('Toolbar.Auto-refresh')}
         </label>
       </div>
-      <div className={nameContainerClass}>
->>>>>>> e668ae4f
-        <button
-          className="toolbar__project-name"
-          onClick={handleProjectNameClick}
+      <div className="toolbar__project-name-container">
+        <EditableInput
+          value={project.name}
           disabled={!canEditProjectName}
           aria-label={t('Toolbar.EditSketchARIA')}
-        >
-          <span>{project.name}</span>
-          {canEditProjectName && (
-            <EditProjectNameIcon
-              className="toolbar__edit-name-button"
-              focusable="false"
-              aria-hidden="true"
-            />
-          )}
-        </button>
-        <input
-          type="text"
-          maxLength="128"
-          className="toolbar__project-name-input"
-          aria-label={t('Toolbar.NewSketchNameARIA')}
-          disabled={!canEditProjectName}
-          ref={projectNameInputRef}
-          value={nameInputValue}
-          onChange={(e) => setNameInputValue(e.target.value)}
-          onBlur={handleProjectNameSave}
-          onKeyPress={handleKeyPress}
+          inputProps={{
+            maxLength: 128,
+            'aria-label': t('Toolbar.NewSketchNameARIA')
+          }}
+          validate={(text) => text.trim().length > 0}
+          onChange={changeSketchName}
         />
         {(() => {
           if (project.owner) {
@@ -303,31 +134,6 @@
 };
 
 Toolbar.propTypes = {
-<<<<<<< HEAD
-  isPlaying: PropTypes.bool.isRequired,
-  preferencesIsVisible: PropTypes.bool.isRequired,
-  stopSketch: PropTypes.func.isRequired,
-  setProjectName: PropTypes.func.isRequired,
-  openPreferences: PropTypes.func.isRequired,
-  owner: PropTypes.shape({
-    username: PropTypes.string
-  }),
-  project: PropTypes.shape({
-    name: PropTypes.string.isRequired,
-    id: PropTypes.string
-  }).isRequired,
-  infiniteLoop: PropTypes.bool.isRequired,
-  autorefresh: PropTypes.bool.isRequired,
-  setAutorefresh: PropTypes.func.isRequired,
-  setTextOutput: PropTypes.func.isRequired,
-  setGridOutput: PropTypes.func.isRequired,
-  startSketch: PropTypes.func.isRequired,
-  startAccessibleSketch: PropTypes.func.isRequired,
-  saveProject: PropTypes.func.isRequired,
-  currentUser: PropTypes.string,
-  t: PropTypes.func.isRequired,
-=======
->>>>>>> e668ae4f
   syncFileContent: PropTypes.func.isRequired
 };
 
