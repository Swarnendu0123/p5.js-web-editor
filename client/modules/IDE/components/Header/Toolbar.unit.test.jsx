--- conflicted
+++ resolved
@@ -33,18 +33,12 @@
       },
       project: {
         name: 'testname',
-<<<<<<< HEAD
-        id: 'id'
-      },
-      t: jest.fn()
-=======
         id: 'id',
         owner: {
           username: 'me',
           id: 'userId'
         }
       }
->>>>>>> e668ae4f
     },
     extraState
   );
@@ -73,31 +67,20 @@
   });
 
   it("non-owner can't switch to sketch editing mode", async () => {
-<<<<<<< HEAD
-    renderComponent({ currentUser: 'not-me' });
-=======
     renderComponent({ user: { username: 'not-me', id: 'not-me' } });
->>>>>>> e668ae4f
     const sketchName = screen.getByLabelText('Edit sketch name');
 
     fireEvent.click(sketchName);
 
     expect(sketchName).toBeDisabled();
     await waitFor(() =>
-<<<<<<< HEAD
-=======
       // expect(screen.getByLabelText('New sketch name').disabled).toBe(true)
->>>>>>> e668ae4f
       expect(screen.getByLabelText('New sketch name')).toBeDisabled()
     );
   });
 
   it('sketch owner can change name', async () => {
-<<<<<<< HEAD
-    const props = renderComponent();
-=======
     const { store } = renderComponent();
->>>>>>> e668ae4f
 
     const sketchNameInput = screen.getByLabelText('New sketch name');
     fireEvent.change(sketchNameInput, {
@@ -111,11 +94,7 @@
   });
 
   it("sketch owner can't change to empty name", async () => {
-<<<<<<< HEAD
-    const props = renderComponent();
-=======
     const { store } = renderComponent();
->>>>>>> e668ae4f
 
     const sketchNameInput = screen.getByLabelText('New sketch name');
     fireEvent.change(sketchNameInput, { target: { value: '' } });
