--- conflicted
+++ resolved
@@ -37,15 +37,6 @@
             id="name"
             type="text"
             maxLength="128"
-<<<<<<< HEAD
-            placeholder="Name"
-            ref={(element) => {
-              this.fileName = element;
-            }}
-            {...domOnlyProps(name)}
-          />
-          <Button type="submit">Add Folder</Button>
-=======
             placeholder={this.props.t('NewFolderForm.Placeholder')}
             ref={(element) => { this.fileName = element; }}
             {...domOnlyProps(name)}
@@ -54,7 +45,6 @@
             type="submit"
           >{this.props.t('NewFolderForm.AddFolderSubmit')}
           </Button>
->>>>>>> 3253770f
         </div>
         {name.touched && name.error && (
           <span className="form-error">{name.error}</span>
@@ -73,10 +63,7 @@
   closeModal: PropTypes.func.isRequired,
   submitting: PropTypes.bool,
   pristine: PropTypes.bool,
-<<<<<<< HEAD
-=======
   t: PropTypes.func.isRequired
->>>>>>> 3253770f
 };
 NewFolderForm.defaultProps = {
   submitting: false,
