--- conflicted
+++ resolved
@@ -55,34 +55,23 @@
       return t('AddToCollectionSketchList.NoCollections');
     }
     return (
-<<<<<<< HEAD
       <QuickAddList
         items={sketchesWithAddedStatus}
         onAdd={handleCollectionAdd}
         onRemove={handleCollectionRemove}
       />
-=======
-      <CollectionAddSketchWrapper>
-        <QuickAddWrapper>
-          <Helmet>
-            <title>{this.getSketchesTitle()}</title>
-          </Helmet>
-          {content}
-        </QuickAddWrapper>
-      </CollectionAddSketchWrapper>
->>>>>>> 0bd139b7
     );
   };
 
   return (
-    <div className="collection-add-sketch">
-      <div className="quick-add-wrapper">
+    <CollectionAddSketchWrapper>
+      <QuickAddWrapper>
         <Helmet>
           <title>{t('AddToCollectionSketchList.Title')}</title>
         </Helmet>
         {getContent()}
-      </div>
-    </div>
+      </QuickAddWrapper>
+    </CollectionAddSketchWrapper>
   );
 };
 
