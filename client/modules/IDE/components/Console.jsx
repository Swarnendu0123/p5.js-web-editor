import React, { useRef } from 'react';

import { bindActionCreators } from 'redux';

import { useSelector, useDispatch } from 'react-redux';
import classNames from 'classnames';
import { Console as ConsoleFeed } from 'console-feed';
import {
  CONSOLE_FEED_WITHOUT_ICONS, CONSOLE_FEED_LIGHT_STYLES,
  CONSOLE_FEED_DARK_STYLES, CONSOLE_FEED_CONTRAST_STYLES
} from '../../../styles/components/_console-feed.scss';
import warnLightUrl from '../../../images/console-warn-light.svg?byUrl';
import warnDarkUrl from '../../../images/console-warn-dark.svg?byUrl';
import warnContrastUrl from '../../../images/console-warn-contrast.svg?byUrl';
import errorLightUrl from '../../../images/console-error-light.svg?byUrl';
import errorDarkUrl from '../../../images/console-error-dark.svg?byUrl';
import errorContrastUrl from '../../../images/console-error-contrast.svg?byUrl';
import debugLightUrl from '../../../images/console-debug-light.svg?byUrl';
import debugDarkUrl from '../../../images/console-debug-dark.svg?byUrl';
import debugContrastUrl from '../../../images/console-debug-contrast.svg?byUrl';
import infoLightUrl from '../../../images/console-info-light.svg?byUrl';
import infoDarkUrl from '../../../images/console-info-dark.svg?byUrl';
import infoContrastUrl from '../../../images/console-info-contrast.svg?byUrl';

import UpArrowIcon from '../../../images/up-arrow.svg';
import DownArrowIcon from '../../../images/down-arrow.svg';

import * as IDEActions from '../../IDE/actions/ide';
import * as ConsoleActions from '../../IDE/actions/console';
import { useDidUpdate } from '../../../utils/custom-hooks';

const getConsoleFeedStyle = (theme, times, fontSize) => {
  const style = {};
  const CONSOLE_FEED_LIGHT_ICONS = {
    LOG_WARN_ICON: `url(${warnLightUrl})`,
    LOG_ERROR_ICON: `url(${errorLightUrl})`,
    LOG_DEBUG_ICON: `url(${debugLightUrl})`,
    LOG_INFO_ICON: `url(${infoLightUrl})`
  };
  const CONSOLE_FEED_DARK_ICONS = {
    LOG_WARN_ICON: `url(${warnDarkUrl})`,
    LOG_ERROR_ICON: `url(${errorDarkUrl})`,
    LOG_DEBUG_ICON: `url(${debugDarkUrl})`,
    LOG_INFO_ICON: `url(${infoDarkUrl})`
  };
  const CONSOLE_FEED_CONTRAST_ICONS = {
    LOG_WARN_ICON: `url(${warnContrastUrl})`,
    LOG_ERROR_ICON: `url(${errorContrastUrl})`,
    LOG_DEBUG_ICON: `url(${debugContrastUrl})`,
    LOG_INFO_ICON: `url(${infoContrastUrl})`
  };
  const CONSOLE_FEED_SIZES = {
    TREENODE_LINE_HEIGHT: 1.2,
    BASE_FONT_SIZE: fontSize,
    ARROW_FONT_SIZE: fontSize,
    LOG_ICON_WIDTH: fontSize,
    LOG_ICON_HEIGHT: 1.45 * fontSize,
  };

  if (times > 1) {
    Object.assign(style, CONSOLE_FEED_WITHOUT_ICONS);
  }
  switch (theme) {
    case 'light':
      return Object.assign(CONSOLE_FEED_LIGHT_STYLES, CONSOLE_FEED_LIGHT_ICONS, CONSOLE_FEED_SIZES, style);
    case 'dark':
      return Object.assign(CONSOLE_FEED_DARK_STYLES, CONSOLE_FEED_DARK_ICONS, CONSOLE_FEED_SIZES, style);
    case 'contrast':
      return Object.assign(CONSOLE_FEED_CONTRAST_STYLES, CONSOLE_FEED_CONTRAST_ICONS, CONSOLE_FEED_SIZES, style);
    default:
      return '';
  }
};

const Console = () => {
  const consoleEvents = useSelector(state => state.console);
  const isExpanded = useSelector(state => state.ide.consoleIsExpanded);
  const { theme, fontSize } = useSelector(state => state.preferences);

  const {
    collapseConsole, expandConsole, clearConsole, dispatchConsoleEvent
  } = bindActionCreators({ ...IDEActions, ...ConsoleActions }, useDispatch());

  useDidUpdate(() => {
    clearConsole();
    dispatchConsoleEvent(consoleEvents);
  }, [theme, fontSize]);

  const cm = useRef({});

<<<<<<< HEAD
  useDidUpdate(() => { cm.current.scrollTop = cm.current.scrollHeight; });

  const consoleClass = classNames({
    'preview-console': true,
    'preview-console--collapsed': !isExpanded
=======
  // useDidUpdate(() => { cm.current.scrollTop = cm.current.scrollHeight; });

  const consoleClass = classNames({
    // 'preview-console': true,
    // 'preview-console--collapsed': !isExpanded
>>>>>>> 77a40a99
  });

  return (
    <section className={consoleClass} >
      <header className="preview-console__header">
        <h2 className="preview-console__header-title">Console</h2>
        <div className="preview-console__header-buttons">
          <button className="preview-console__clear" onClick={clearConsole} aria-label="Clear console">
            Clear
          </button>
          <button
            className="preview-console__collapse"
            onClick={collapseConsole}
            aria-label="Close console"
          >
            <DownArrowIcon focusable="false" aria-hidden="true" />
          </button>
          <button className="preview-console__expand" onClick={expandConsole} aria-label="Open console" >
            <UpArrowIcon focusable="false" aria-hidden="true" />
          </button>
        </div>
      </header>
      <div ref={cm} className="preview-console__messages">
        {consoleEvents.map((consoleEvent) => {
          const { method, times } = consoleEvent;
          return (
            <div key={consoleEvent.id} className={`preview-console__message preview-console__message--${method}`}>
              { times > 1 &&
              <div
                className="preview-console__logged-times"
                style={{ fontSize, borderRadius: fontSize / 2 }}
              >
                {times}
              </div>
              }
              <ConsoleFeed
                styles={getConsoleFeedStyle(theme, times, fontSize)}
                logs={[consoleEvent]}
              />
            </div>
          );
        })}
      </div>
    </section>
  );
};


export default Console;<|MERGE_RESOLUTION|>--- conflicted
+++ resolved
@@ -88,19 +88,9 @@
 
   const cm = useRef({});
 
-<<<<<<< HEAD
-  useDidUpdate(() => { cm.current.scrollTop = cm.current.scrollHeight; });
-
   const consoleClass = classNames({
     'preview-console': true,
     'preview-console--collapsed': !isExpanded
-=======
-  // useDidUpdate(() => { cm.current.scrollTop = cm.current.scrollHeight; });
-
-  const consoleClass = classNames({
-    // 'preview-console': true,
-    // 'preview-console--collapsed': !isExpanded
->>>>>>> 77a40a99
   });
 
   return (
