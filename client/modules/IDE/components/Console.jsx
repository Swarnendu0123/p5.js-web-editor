--- conflicted
+++ resolved
@@ -133,32 +133,11 @@
                   </div>
                 </div>
               );
-<<<<<<< HEAD
             })}
           </div>
           { this.props.isExpanded && this.props.isPlaying &&
             <ConsoleInput theme={this.props.theme} />
           }
-=======
-            }
-            return (
-              <div key={consoleEvent.id} className={`preview-console__message preview-console__message--${method}`}>
-                { times > 1 &&
-                  <div
-                    className="preview-console__logged-times"
-                    style={{ fontSize: this.props.fontSize, borderRadius: this.props.fontSize / 2 }}
-                  >
-                    {times}
-                  </div>
-                }
-                <ConsoleFeed
-                  styles={this.getConsoleFeedStyle(theme, times)}
-                  logs={Array.of(consoleEvent)}
-                />
-              </div>
-            );
-          })}
->>>>>>> 0a8c7c57
         </div>
       </div>
     );
