--- conflicted
+++ resolved
@@ -200,10 +200,6 @@
     this.addLoopProtect(sketchDoc);
     sketchDoc.head.insertBefore(consoleErrorsScript, sketchDoc.head.firstElement);
 
-<<<<<<< HEAD
-
-=======
->>>>>>> b4c1b86d
     return `<!DOCTYPE HTML>\n${sketchDoc.documentElement.outerHTML}`;
   }
 
@@ -387,11 +383,7 @@
   clearConsole: PropTypes.func.isRequired,
   cmController: PropTypes.shape({
     getContent: PropTypes.func
-<<<<<<< HEAD
-  })
-=======
   }),
->>>>>>> b4c1b86d
 };
 
 PreviewFrame.defaultProps = {
