--- conflicted
+++ resolved
@@ -83,9 +83,10 @@
 
   handleConsoleEvent(messageEvent) {
     if (Array.isArray(messageEvent.data)) {
-<<<<<<< HEAD
-      messageEvent.data.every((message, index, arr) => {
-        const { arguments: args, source } = message;
+      const decodedMessages = messageEvent.data.map(message => Object.assign(Decode(message.log), { source: message.source }));
+
+      decodedMessages.every((message, index, arr) => {
+        const { data: args, source } = message;
         if (source === 'console') {
           let consoleInfo = '';
           const consoleBuffer = [];
@@ -115,12 +116,6 @@
             source: 'sketch'
           }], '*');
         }
-=======
-      const decodedMessages = messageEvent.data.map(message => Object.assign(Decode(message.log), { source: message.source }));
-
-      decodedMessages.every((message, index, arr) => {
-        const { data: args } = message;
->>>>>>> b68e3a79
         let hasInfiniteLoop = false;
         Object.keys(args).forEach((key) => {
           if (typeof args[key] === 'string' && args[key].includes('Exiting potential infinite loop')) {
