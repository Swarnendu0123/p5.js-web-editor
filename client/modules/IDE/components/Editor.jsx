--- conflicted
+++ resolved
@@ -160,17 +160,12 @@
       }, 1000)
     );
 
-<<<<<<< HEAD
     this.map = {};
 
     this._cm.on('keyup', (_cm, e) => {
-      const temp = this.props.t('Editor.KeyUpLineNumber', { lineNumber: parseInt((this._cm.getCursor().line) + 1, 10) });
-=======
-    this._cm.on('keyup', () => {
       const temp = this.props.t('Editor.KeyUpLineNumber', {
         lineNumber: parseInt(this._cm.getCursor().line + 1, 10)
       });
->>>>>>> 2756433f
       document.getElementById('current-line').innerHTML = temp;
       this.handleKey(this.map, e);
     });
@@ -181,7 +176,12 @@
       // 16 === Shift
       // 70 === f
       // 17 === Ctrl
-      if (((metaKey === 'Cmd' && this.map[91]) || (metaKey === 'Ctrl' && this.map[17])) && this.map[16] && this.map[70]) {
+      if (
+        ((metaKey === 'Cmd' && this.map[91]) ||
+          (metaKey === 'Ctrl' && this.map[17])) &&
+        this.map[16] &&
+        this.map[70]
+      ) {
         e.preventDefault(); // prevent browser's default behaviour
         this.tidyCode();
       }
@@ -213,15 +213,10 @@
   }
 
   componentDidUpdate(prevProps) {
-<<<<<<< HEAD
-    if (this.props.file.content !== prevProps.file.content &&
-      this.props.file.content !== this._cm.getValue()) {
-=======
     if (
       this.props.file.content !== prevProps.file.content &&
       this.props.file.content !== this._cm.getValue()
     ) {
->>>>>>> 2756433f
       const oldDoc = this._cm.swapDoc(this._docs[this.props.file.id]);
       this._docs[prevProps.file.id] = oldDoc;
       this._cm.focus();
@@ -385,7 +380,8 @@
     }
   }
 
-  handleKey(map, e) { // update the 'keydown 'state of each key
+  handleKey(map, e) {
+    // update the 'keydown 'state of each key
     map[e.keyCode] = e.type === 'keydown';
   }
 
