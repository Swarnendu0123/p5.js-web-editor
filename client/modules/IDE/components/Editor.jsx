--- conflicted
+++ resolved
@@ -175,19 +175,9 @@
     if (this.props.fontSize !== prevProps.fontSize) {
       this._cm.getWrapperElement().style['font-size'] = `${this.props.fontSize}px`;
     }
-<<<<<<< HEAD
-=======
-    if (this.props.indentationAmount !== prevProps.indentationAmount) {
-      this._cm.setOption('tabSize', this.props.indentationAmount);
-      this._cm.setOption('indentUnit', this.props.indentationAmount);
-    }
     if (this.props.linewrap !== prevProps.linewrap) {
       this._cm.setOption('lineWrapping', this.props.linewrap);
     }
-    if (this.props.isTabIndent !== prevProps.isTabIndent) {
-      this._cm.setOption('indentWithTabs', this.props.isTabIndent);
-    }
->>>>>>> 24302b56
     if (this.props.theme !== prevProps.theme) {
       this._cm.setOption('theme', `p5-${this.props.theme}`);
     }
