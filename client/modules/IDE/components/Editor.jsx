import React, { PropTypes } from 'react';
import CodeMirror from 'codemirror';
import beautifyJS from 'js-beautify';
import 'codemirror/mode/css/css';
import 'codemirror/addon/selection/active-line';
import 'codemirror/addon/lint/lint';
import 'codemirror/addon/lint/javascript-lint';
import 'codemirror/addon/lint/css-lint';
import 'codemirror/addon/lint/html-lint';
import 'codemirror/addon/fold/brace-fold';
import 'codemirror/addon/fold/comment-fold';
import 'codemirror/addon/fold/foldcode';
import 'codemirror/addon/fold/foldgutter';
import 'codemirror/addon/fold/indent-fold';
import 'codemirror/addon/comment/comment';
import 'codemirror/keymap/sublime';
import 'codemirror/addon/search/searchcursor';
import 'codemirror/addon/search/matchesonscrollbar';
import 'codemirror/addon/search/match-highlighter';
import 'codemirror/addon/search/jump-to-line';

import { JSHINT } from 'jshint';
import { CSSLint } from 'csslint';
import { HTMLHint } from 'htmlhint';
import InlineSVG from 'react-inlinesvg';
import classNames from 'classnames';
import { debounce } from 'lodash';
import '../../../utils/htmlmixed';
import '../../../utils/p5-javascript';
import Timer from '../components/Timer';
import EditorAccessibility from '../components/EditorAccessibility';
import {
  metaKey,
} from '../../../utils/metaKey';

import search from '../../../utils/codemirror-search';

search(CodeMirror);

const beautifyCSS = beautifyJS.css;
const beautifyHTML = beautifyJS.html;

window.JSHINT = JSHINT;
window.CSSLint = CSSLint;
window.HTMLHint = HTMLHint;

const beepUrl = require('../../../sounds/audioAlert.mp3');
const unsavedChangesDotUrl = require('../../../images/unsaved-changes-dot.svg');
const rightArrowUrl = require('../../../images/right-arrow.svg');
const leftArrowUrl = require('../../../images/left-arrow.svg');

class Editor extends React.Component {
  constructor(props) {
    super(props);
    this.tidyCode = this.tidyCode.bind(this);
<<<<<<< HEAD

    this.updateLintingMessageAccessibility = debounce((annotations) => {
      this.props.clearLintMessage();
      annotations.forEach((x) => {
        if (x.from.line > -1) {
          this.props.updateLintMessage(x.severity, (x.from.line + 1), x.message);
        }
      });
      if (this.props.lintMessages.length > 0 && this.props.lintWarning) {
        this.beep.play();
      }
    }, 2000);
=======
    this.showFind = this.showFind.bind(this);
    this.findNext = this.findNext.bind(this);
    this.findPrev = this.findPrev.bind(this);
>>>>>>> f0970031
  }
  componentDidMount() {
    this.beep = new Audio(beepUrl);
    this.widgets = [];
    this._cm = CodeMirror(this.codemirrorContainer, { // eslint-disable-line
      theme: `p5-${this.props.theme}`,
      lineNumbers: true,
      styleActiveLine: true,
      inputStyle: 'contenteditable',
      lineWrapping: false,
      fixedGutter: false,
      foldGutter: true,
      foldOptions: { widget: '\u2026' },
      gutters: ['CodeMirror-foldgutter'],
      keyMap: 'sublime',
      highlightSelectionMatches: true, // highlight current search match
      lint: {
        onUpdateLinting: ((annotations) => {
          this.props.hideRuntimeErrorWarning();
          this.updateLintingMessageAccessibility(annotations);
        }),
        options: {
          'asi': true,
          'eqeqeq': false,
          '-W041': false,
          'esversion': 6
        }
      }
    });


    this._cm.setOption('extraKeys', {
      [`${metaKey}-Enter`]: () => null,
      [`Shift-${metaKey}-Enter`]: () => null,
      [`${metaKey}-F`]: 'findPersistent',
      [`${metaKey}-G`]: 'findNext',
      [`Shift-${metaKey}-G`]: 'findPrev',
    });

    this.initializeDocuments(this.props.files);
    this._cm.swapDoc(this._docs[this.props.file.id]);

    this._cm.on('change', debounce(() => {
      this.props.setUnsavedChanges(true);
      this.props.updateFileContent(this.props.file.name, this._cm.getValue());
      if (this.props.autorefresh && this.props.isPlaying) {
        this.props.startRefreshSketch();
        this.props.clearConsole();
      }
    }, 400));

    this._cm.on('keyup', () => {
      const temp = `line ${parseInt((this._cm.getCursor().line) + 1, 10)}`;
      document.getElementById('current-line').innerHTML = temp;
    });

    this._cm.on('keydown', (_cm, e) => {
      // 9 === Tab
      if (e.keyCode === 9 && e.shiftKey) {
        this.tidyCode();
      }
    });

    this._cm.getWrapperElement().style['font-size'] = `${this.props.fontSize}px`;
    this._cm.setOption('indentWithTabs', this.props.isTabIndent);
    this._cm.setOption('tabSize', this.props.indentationAmount);

    this.props.provideController({
      tidyCode: this.tidyCode,
      showFind: this.showFind,
      findNext: this.findNext,
      findPrev: this.findPrev
    });
  }

  componentWillUpdate(nextProps) {
    // check if files have changed
    if (this.props.files[0].id !== nextProps.files[0].id) {
      // then need to make CodeMirror documents
      this.initializeDocuments(nextProps.files);
    }
    if (this.props.files.length !== nextProps.files.length) {
      this.initializeDocuments(nextProps.files);
    }
  }

  componentDidUpdate(prevProps) {
    if (this.props.file.content !== prevProps.file.content &&
        this.props.file.content !== this._cm.getValue()) {
      const oldDoc = this._cm.swapDoc(this._docs[this.props.file.id]);
      this._docs[prevProps.file.id] = oldDoc;
      this._cm.focus();
      if (!prevProps.unsavedChanges) {
        setTimeout(() => this.props.setUnsavedChanges(false), 400);
      }
    }
    if (this.props.fontSize !== prevProps.fontSize) {
      this._cm.getWrapperElement().style['font-size'] = `${this.props.fontSize}px`;
    }
    if (this.props.indentationAmount !== prevProps.indentationAmount) {
      this._cm.setOption('tabSize', this.props.indentationAmount);
    }
    if (this.props.isTabIndent !== prevProps.isTabIndent) {
      this._cm.setOption('indentWithTabs', this.props.isTabIndent);
    }
    if (this.props.theme !== prevProps.theme) {
      this._cm.setOption('theme', `p5-${this.props.theme}`);
    }

    if (prevProps.consoleEvents !== this.props.consoleEvents) {
      this.props.showRuntimeErrorWarning();
    }
    for (let i = 0; i < 1000; i += 1) {
      this._cm.removeLineClass(i, 'background', 'line-runtime-error');
    }
    if (this.props.runtimeErrorWarningVisible) {
      this.props.consoleEvents.forEach((consoleEvent) => {
        if (consoleEvent.method === 'error') {
          const n = consoleEvent.arguments.replace(')', '').split(' ');
          const lineNumber = parseInt(n[n.length - 1], 10) - 1;
          this._cm.addLineClass(lineNumber, 'background', 'line-runtime-error');
        }
      });
    }
  }

  componentWillUnmount() {
    this._cm = null;
    this.props.provideController(null);
  }

  getFileMode(fileName) {
    let mode;
    if (fileName.match(/.+\.js$/i)) {
      mode = 'javascript';
    } else if (fileName.match(/.+\.css$/i)) {
      mode = 'css';
    } else if (fileName.match(/.+\.html$/i)) {
      mode = 'htmlmixed';
    } else if (fileName.match(/.+\.json$/i)) {
      mode = 'application/json';
    } else {
      mode = 'text/plain';
    }
    return mode;
  }

  initializeDocuments(files) {
    this._docs = {};
    files.forEach((file) => {
      if (file.name !== 'root') {
        this._docs[file.id] = CodeMirror.Doc(file.content, this.getFileMode(file.name)); // eslint-disable-line
      }
    });
  }

  tidyCode() {
    const beautifyOptions = {
      indent_size: this.props.indentationAmount,
      indent_with_tabs: this.props.isTabIndent
    };

    const mode = this._cm.getOption('mode');
    if (mode === 'javascript') {
      this._cm.doc.setValue(beautifyJS(this._cm.doc.getValue(), beautifyOptions));
    } else if (mode === 'css') {
      this._cm.doc.setValue(beautifyCSS(this._cm.doc.getValue(), beautifyOptions));
    } else if (mode === 'htmlmixed') {
      this._cm.doc.setValue(beautifyHTML(this._cm.doc.getValue(), beautifyOptions));
    }
  }

  showFind() {
    this._cm.execCommand('findPersistent');
  }

  findNext() {
    this._cm.focus();
    this._cm.execCommand('findNext');
  }

  findPrev() {
    this._cm.focus();
    this._cm.execCommand('findPrev');
  }

  toggleEditorOptions() {
    if (this.props.editorOptionsVisible) {
      this.props.closeEditorOptions();
    } else {
      this.optionsButton.focus();
      this.props.showEditorOptions();
    }
  }

  _cm: CodeMirror.Editor

  render() {
    const editorSectionClass = classNames({
      'editor': true,
      'sidebar--contracted': !this.props.isExpanded,
      'editor--options': this.props.editorOptionsVisible
    });

    return (
      <section
        title="code editor"
        role="main"
        className={editorSectionClass}
      >
        <header className="editor__header">
          <button
            aria-label="collapse file navigation"
            className="sidebar__contract"
            onClick={this.props.collapseSidebar}
          >
            <InlineSVG src={leftArrowUrl} />
          </button>
          <button
            aria-label="expand file navigation"
            className="sidebar__expand"
            onClick={this.props.expandSidebar}
          >
            <InlineSVG src={rightArrowUrl} />
          </button>
          <div className="editor__file-name">
            <span>
              {this.props.file.name}
              {this.props.unsavedChanges ? <InlineSVG src={unsavedChangesDotUrl} /> : null}
            </span>
            <Timer
              projectSavedTime={this.props.projectSavedTime}
              isUserOwner={this.props.isUserOwner}
            />
          </div>
        </header>
        <div ref={(element) => { this.codemirrorContainer = element; }} className="editor-holder" tabIndex="0">
        </div>
        <EditorAccessibility
          lintMessages={this.props.lintMessages}
        />
      </section>
    );
  }
}

Editor.propTypes = {
  lintWarning: PropTypes.bool.isRequired,
  lintMessages: PropTypes.arrayOf(PropTypes.shape({
    severity: PropTypes.string.isRequired,
    line: PropTypes.number.isRequired,
    message: PropTypes.string.isRequired,
    id: PropTypes.number.isRequired
  })).isRequired,
  consoleEvents: PropTypes.arrayOf(PropTypes.shape({
    method: PropTypes.string.isRequired,
    args: PropTypes.arrayOf(PropTypes.string)
  })),
  updateLintMessage: PropTypes.func.isRequired,
  clearLintMessage: PropTypes.func.isRequired,
  indentationAmount: PropTypes.number.isRequired,
  isTabIndent: PropTypes.bool.isRequired,
  updateFileContent: PropTypes.func.isRequired,
  fontSize: PropTypes.number.isRequired,
  file: PropTypes.shape({
    name: PropTypes.string.isRequired,
    content: PropTypes.string.isRequired,
    id: PropTypes.string.isRequired
  }).isRequired,
  editorOptionsVisible: PropTypes.bool.isRequired,
  showEditorOptions: PropTypes.func.isRequired,
  closeEditorOptions: PropTypes.func.isRequired,
  setUnsavedChanges: PropTypes.func.isRequired,
  startRefreshSketch: PropTypes.func.isRequired,
  autorefresh: PropTypes.bool.isRequired,
  isPlaying: PropTypes.bool.isRequired,
  theme: PropTypes.string.isRequired,
  unsavedChanges: PropTypes.bool.isRequired,
  projectSavedTime: PropTypes.string.isRequired,
  files: PropTypes.arrayOf(PropTypes.shape({
    id: PropTypes.string.isRequired,
    name: PropTypes.string.isRequired,
    content: PropTypes.string.isRequired
  })).isRequired,
  isExpanded: PropTypes.bool.isRequired,
  collapseSidebar: PropTypes.func.isRequired,
  expandSidebar: PropTypes.func.isRequired,
  isUserOwner: PropTypes.bool,
  clearConsole: PropTypes.func.isRequired,
<<<<<<< HEAD
  showRuntimeErrorWarning: PropTypes.func.isRequired,
  hideRuntimeErrorWarning: PropTypes.func.isRequired,
  runtimeErrorWarningVisible: PropTypes.bool.isRequired,
=======
  provideController: PropTypes.func.isRequired
>>>>>>> f0970031
};

Editor.defaultProps = {
  isUserOwner: false,
  consoleEvents: [],
};

export default Editor;<|MERGE_RESOLUTION|>--- conflicted
+++ resolved
@@ -53,7 +53,6 @@
   constructor(props) {
     super(props);
     this.tidyCode = this.tidyCode.bind(this);
-<<<<<<< HEAD
 
     this.updateLintingMessageAccessibility = debounce((annotations) => {
       this.props.clearLintMessage();
@@ -66,12 +65,11 @@
         this.beep.play();
       }
     }, 2000);
-=======
     this.showFind = this.showFind.bind(this);
     this.findNext = this.findNext.bind(this);
     this.findPrev = this.findPrev.bind(this);
->>>>>>> f0970031
-  }
+  }
+  
   componentDidMount() {
     this.beep = new Audio(beepUrl);
     this.widgets = [];
@@ -100,7 +98,6 @@
         }
       }
     });
-
 
     this._cm.setOption('extraKeys', {
       [`${metaKey}-Enter`]: () => null,
@@ -360,13 +357,10 @@
   expandSidebar: PropTypes.func.isRequired,
   isUserOwner: PropTypes.bool,
   clearConsole: PropTypes.func.isRequired,
-<<<<<<< HEAD
   showRuntimeErrorWarning: PropTypes.func.isRequired,
   hideRuntimeErrorWarning: PropTypes.func.isRequired,
   runtimeErrorWarningVisible: PropTypes.bool.isRequired,
-=======
   provideController: PropTypes.func.isRequired
->>>>>>> f0970031
 };
 
 Editor.defaultProps = {
