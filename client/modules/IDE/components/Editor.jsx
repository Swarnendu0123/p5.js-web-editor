--- conflicted
+++ resolved
@@ -159,15 +159,10 @@
       }, 1000)
     );
 
-<<<<<<< HEAD
-    this._cm.on('keyup', (_cm, e) => {
-      const temp = this.props.t('Editor.KeyUpLineNumber', { lineNumber: parseInt((this._cm.getCursor().line) + 1, 10) });
-=======
     this._cm.on('keyup', () => {
       const temp = this.props.t('Editor.KeyUpLineNumber', {
         lineNumber: parseInt(this._cm.getCursor().line + 1, 10)
       });
->>>>>>> b4a985af
       document.getElementById('current-line').innerHTML = temp;
     });
 
@@ -205,15 +200,10 @@
   }
 
   componentDidUpdate(prevProps) {
-<<<<<<< HEAD
-    if (this.props.file.content !== prevProps.file.content &&
-      this.props.file.content !== this._cm.getValue()) {
-=======
     if (
       this.props.file.content !== prevProps.file.content &&
       this.props.file.content !== this._cm.getValue()
     ) {
->>>>>>> b4a985af
       const oldDoc = this._cm.swapDoc(this._docs[this.props.file.id]);
       this._docs[prevProps.file.id] = oldDoc;
       this._cm.focus();
