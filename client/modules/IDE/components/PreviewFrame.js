--- conflicted
+++ resolved
@@ -126,8 +126,6 @@
       htmlFile = htmlFile.replace(fileRegex, `<style>\n${cssFile.content}\n</style>`);
     });
 
-<<<<<<< HEAD
-=======
     // const htmlHead = htmlFile.match(/(?:<head.*?>)([\s\S]*?)(?:<\/head>)/gmi);
     // const headRegex = new RegExp('head', 'i');
     // let htmlHeadContents = htmlHead[0].split(headRegex)[1];
@@ -136,7 +134,6 @@
     // htmlFile = htmlFile.replace(/(?:<head.*?>)([\s\S]*?)(?:<\/head>)/gmi, `<head>\n${htmlHeadContents}\n</head>`);
     htmlFile += hijackConsoleScript;
 
->>>>>>> 4e38d846
     return htmlFile;
   }
 
@@ -182,12 +179,9 @@
   }),
   jsFiles: PropTypes.array.isRequired,
   cssFiles: PropTypes.array.isRequired,
-<<<<<<< HEAD
-  files: PropTypes.array.isRequired
-=======
+  files: PropTypes.array.isRequired,
   dispatchConsoleEvent: PropTypes.func.isRequired,
   children: PropTypes.element
->>>>>>> 4e38d846
 };
 
 export default PreviewFrame;