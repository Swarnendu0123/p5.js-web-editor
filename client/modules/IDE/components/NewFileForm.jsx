--- conflicted
+++ resolved
@@ -43,14 +43,10 @@
               this.fileName = element;
             }}
           />
-<<<<<<< HEAD
-          <Button type="submit">Add File</Button>
-=======
           <Button
             type="submit"
           >{this.props.t('NewFileForm.AddFileSubmit')}
           </Button>
->>>>>>> 3253770f
         </div>
         {name.touched && name.error && (
           <span className="form-error">{name.error}</span>
@@ -67,10 +63,7 @@
   handleSubmit: PropTypes.func.isRequired,
   createFile: PropTypes.func.isRequired,
   focusOnModal: PropTypes.func.isRequired,
-<<<<<<< HEAD
-=======
   t: PropTypes.func.isRequired
->>>>>>> 3253770f
 };
 
 export default withTranslation()(NewFileForm);