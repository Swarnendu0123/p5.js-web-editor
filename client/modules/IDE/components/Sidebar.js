import React, { PropTypes } from 'react';
import classNames from 'classnames';
import InlineSVG from 'react-inlinesvg';
const rightArrowUrl = require('../../../images/right-arrow.svg');
const leftArrowUrl = require('../../../images/left-arrow.svg');

function Sidebar(props) {
  const sidebarClass = classNames({
    sidebar: true,
    'sidebar--contracted': !props.isExpanded
  });

  return (
<<<<<<< HEAD
    <nav className="sidebar" role="navigation" title="file-navigation">
      <ul className="sidebar__file-list" title="file-list">
=======
    <section className={sidebarClass}>
      <div className="sidebar__header">
        <h3 className="sidebar__title">Sketch Files</h3>
        <div className="sidebar__icons">
          <a
            className="sidebar__add"
            onClick={props.newFile}
          >
            +
          </a>
          <a
            className="sidebar__contract"
            onClick={props.collapseSidebar}
          >
            <InlineSVG src={leftArrowUrl} />
          </a>
          <a
            className="sidebar__expand"
            onClick={props.expandSidebar}
          >
            <InlineSVG src={rightArrowUrl} />
          </a>
        </div>
      </div>
      <ul className="sidebar__file-list">
>>>>>>> 8d8e399a
        {props.files.map(file => {
          let itemClass = classNames({
            'sidebar__file-item': true,
            'sidebar__file-item--selected': file.id === props.selectedFile.id
          });
          return (
            <li
              className={itemClass}
              key={file.id}
            >
              <a
                onClick={() => props.setSelectedFile(file.id)}
              >{file.name}</a>
            </li>
          );
        })}
      </ul>
    </nav>
  );
}

Sidebar.propTypes = {
  files: PropTypes.array.isRequired,
  selectedFile: PropTypes.shape({
    id: PropTypes.string.isRequired
  }),
  setSelectedFile: PropTypes.func.isRequired
};

export default Sidebar;<|MERGE_RESOLUTION|>--- conflicted
+++ resolved
@@ -11,11 +11,7 @@
   });
 
   return (
-<<<<<<< HEAD
-    <nav className="sidebar" role="navigation" title="file-navigation">
-      <ul className="sidebar__file-list" title="file-list">
-=======
-    <section className={sidebarClass}>
+    <nav className={sidebarClass} title="file-navigation">
       <div className="sidebar__header">
         <h3 className="sidebar__title">Sketch Files</h3>
         <div className="sidebar__icons">
@@ -40,7 +36,6 @@
         </div>
       </div>
       <ul className="sidebar__file-list">
->>>>>>> 8d8e399a
         {props.files.map(file => {
           let itemClass = classNames({
             'sidebar__file-item': true,
