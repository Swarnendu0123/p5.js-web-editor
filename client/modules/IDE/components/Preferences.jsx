import PropTypes from 'prop-types';
import React from 'react';
import InlineSVG from 'react-inlinesvg';
import { Helmet } from 'react-helmet';
import { Tab, Tabs, TabList, TabPanel } from 'react-tabs';
// import { bindActionCreators } from 'redux';
// import { connect } from 'react-redux';
// import * as PreferencesActions from '../actions/preferences';

const plusUrl = require('../../../images/plus.svg');
const minusUrl = require('../../../images/minus.svg');
const beepUrl = require('../../../sounds/audioAlert.mp3');

class Preferences extends React.Component {
  constructor(props) {
    super(props);
    this.handleUpdateAutosave = this.handleUpdateAutosave.bind(this);
    this.handleUpdateLinewrap = this.handleUpdateLinewrap.bind(this);
    this.handleLintWarning = this.handleLintWarning.bind(this);
<<<<<<< HEAD
=======
    this.handleLineNumbers = this.handleLineNumbers.bind(this);
>>>>>>> 8d0e59ef
    this.onFontInputChange = this.onFontInputChange.bind(this);
    this.onFontInputSubmit = this.onFontInputSubmit.bind(this);
    this.increaseFontSize = this.increaseFontSize.bind(this);
    this.decreaseFontSize = this.decreaseFontSize.bind(this);
    this.setFontSize = this.setFontSize.bind(this);

    this.state = {
      fontSize: props.fontSize
    };
  }

  onFontInputChange(event) {
<<<<<<< HEAD
    this.setState({
      fontSize: event.target.value
    });
=======
    const INTEGER_REGEX = /^[0-9\b]+$/;
    if (event.target.value === '' || INTEGER_REGEX.test(event.target.value)) {
      this.setState({
        fontSize: event.target.value
      });
    }
>>>>>>> 8d0e59ef
  }

  onFontInputSubmit(event) {
    event.preventDefault();
    let value = parseInt(this.state.fontSize, 10);
    if (Number.isNaN(value)) {
      value = 16;
    }
    if (value > 36) {
      value = 36;
    }
    if (value < 8) {
      value = 8;
    }
    this.setFontSize(value);
  }

  setFontSize(value) {
    this.setState({ fontSize: value });
    this.props.setFontSize(value);
  }

  decreaseFontSize() {
    const newValue = this.state.fontSize - 2;
    this.setFontSize(newValue);
  }

  increaseFontSize() {
    const newValue = this.state.fontSize + 2;
    this.setFontSize(newValue);
  }

  handleUpdateAutosave(event) {
    const value = event.target.value === 'true';
    this.props.setAutosave(value);
  }

  handleUpdateLinewrap(event) {
    const value = event.target.value === 'true';
    this.props.setLinewrap(value);
  }

  handleLintWarning(event) {
    const value = event.target.value === 'true';
    this.props.setLintWarning(value);
  }

  handleLineNumbers(event) {
    const value = event.target.value === 'true';
    this.props.setLineNumbers(value);
  }

  render() {
    const beep = new Audio(beepUrl);

    return (
      <section className="preferences" title="preference-menu">
        <Helmet>
          <title>p5.js Web Editor | Preferences</title>
        </Helmet>
        <Tabs>
          <TabList>
            <div className="tabs__titles">
              <Tab><h4 className="tabs__title">General Settings</h4></Tab>
              <Tab><h4 className="tabs__title">Accessibility</h4></Tab>
            </div>
          </TabList>
          <TabPanel>
            <div className="preference">
              <h4 className="preference__title">Theme</h4>
              <div className="preference__options">
                <input
                  type="radio"
                  onChange={() => this.props.setTheme('light')}
                  aria-label="light theme on"
                  name="light theme"
                  id="light-theme-on"
                  className="preference__radio-button"
                  value="light"
                  checked={this.props.theme === 'light'}
                />
                <label htmlFor="light-theme-on" className="preference__option">Light</label>
                <input
                  type="radio"
                  onChange={() => this.props.setTheme('dark')}
                  aria-label="dark theme on"
                  name="dark theme"
                  id="dark-theme-on"
                  className="preference__radio-button"
                  value="dark"
                  checked={this.props.theme === 'dark'}
                />
                <label htmlFor="dark-theme-on" className="preference__option">Dark</label>
                <input
                  type="radio"
                  onChange={() => this.props.setTheme('contrast')}
                  aria-label="high contrast theme on"
                  name="high contrast theme"
                  id="high-contrast-theme-on"
                  className="preference__radio-button"
                  value="contrast"
                  checked={this.props.theme === 'contrast'}
                />
                <label htmlFor="high-contrast-theme-on" className="preference__option">High Contrast</label>
              </div>
            </div>
            <div className="preference">
              <h4 className="preference__title">Text size</h4>
              <button
                className="preference__minus-button"
                onClick={this.decreaseFontSize}
                aria-label="decrease font size"
                disabled={this.state.fontSize <= 8}
              >
                <InlineSVG src={minusUrl} alt="Decrease Font Size" />
                <h6 className="preference__label">Decrease</h6>
              </button>
              <form onSubmit={this.onFontInputSubmit}>
                <input
                  className="preference__value"
                  aria-live="polite"
                  aria-atomic="true"
                  value={this.state.fontSize}
                  onChange={this.onFontInputChange}
<<<<<<< HEAD
                  ref={(element) => { this.fontSizeInput = element; }}
                  onClick={() => {
                    this.fontSizeInput.select();
                  }}
=======
                  type="text"
                  ref={(element) => { this.fontSizeInput = element; }}
                  onClick={() => { this.fontSizeInput.select(); }}
>>>>>>> 8d0e59ef
                />
              </form>
              <button
                className="preference__plus-button"
                onClick={this.increaseFontSize}
                aria-label="increase font size"
                disabled={this.state.fontSize >= 36}
              >
                <InlineSVG src={plusUrl} alt="Increase Font Size" />
                <h6 className="preference__label">Increase</h6>
              </button>
            </div>
            <div className="preference">
              <h4 className="preference__title">Autosave</h4>
              <div className="preference__options">
                <input
                  type="radio"
                  onChange={() => this.props.setAutosave(true)}
                  aria-label="autosave on"
                  name="autosave"
                  id="autosave-on"
                  className="preference__radio-button"
                  value="On"
                  checked={this.props.autosave}
                />
                <label htmlFor="autosave-on" className="preference__option">On</label>
                <input
                  type="radio"
                  onChange={() => this.props.setAutosave(false)}
                  aria-label="autosave off"
                  name="autosave"
                  id="autosave-off"
                  className="preference__radio-button"
                  value="Off"
                  checked={!this.props.autosave}
                />
                <label htmlFor="autosave-off" className="preference__option">Off</label>
              </div>
            </div>
            <div className="preference">
              <h4 className="preference__title">Word Wrap</h4>
              <div className="preference__options">
                <input
                  type="radio"
                  onChange={() => this.props.setLinewrap(true)}
                  aria-label="linewrap on"
                  name="linewrap"
                  id="linewrap-on"
                  className="preference__radio-button"
                  value="On"
                  checked={this.props.linewrap}
                />
                <label htmlFor="linewrap-on" className="preference__option">On</label>
                <input
                  type="radio"
                  onChange={() => this.props.setLinewrap(false)}
                  aria-label="linewrap off"
                  name="linewrap"
                  id="linewrap-off"
                  className="preference__radio-button"
                  value="Off"
                  checked={!this.props.linewrap}
                />
                <label htmlFor="linewrap-off" className="preference__option">Off</label>
              </div>
            </div>
          </TabPanel>
          <TabPanel>
            <div className="preference">
              <h4 className="preference__title">Line numbers</h4>
              <div className="preference__options">
                <input
                  type="radio"
                  onChange={() => this.props.setLineNumbers(true)}
                  aria-label="line numbers on"
                  name="line numbers"
                  id="line-numbers-on"
                  className="preference__radio-button"
                  value="On"
                  checked={this.props.lineNumbers}
                />
                <label htmlFor="line-numbers-on" className="preference__option">On</label>
                <input
                  type="radio"
                  onChange={() => this.props.setLineNumbers(false)}
                  aria-label="line numbers off"
                  name="line numbers"
                  id="line-numbers-off"
                  className="preference__radio-button"
                  value="Off"
                  checked={!this.props.lineNumbers}
                />
                <label htmlFor="line-numbers-off" className="preference__option">Off</label>
              </div>
            </div>
            <div className="preference">
              <h4 className="preference__title">Lint warning sound</h4>
              <div className="preference__options">
                <input
                  type="radio"
                  onChange={() => this.props.setLintWarning(true)}
                  aria-label="lint warning on"
                  name="lint warning"
                  id="lint-warning-on"
                  className="preference__radio-button"
                  value="On"
                  checked={this.props.lintWarning}
                />
                <label htmlFor="lint-warning-on" className="preference__option">On</label>
                <input
                  type="radio"
                  onChange={() => this.props.setLintWarning(false)}
                  aria-label="lint warning off"
                  name="lint warning"
                  id="lint-warning-off"
                  className="preference__radio-button"
                  value="Off"
                  checked={!this.props.lintWarning}
                />
                <label htmlFor="lint-warning-off" className="preference__option">Off</label>
                <button
                  className="preference__preview-button"
                  onClick={() => beep.play()}
                  aria-label="preview sound"
                >
                  Preview sound
                </button>
              </div>
            </div>
            <div className="preference">
              <h4 className="preference__title">Accessible text-based canvas</h4>
              <h6 className="preference__subtitle">Used with screen reader</h6>

              <div className="preference__options">
                <input
                  type="checkbox"
                  onChange={(event) => {
                    this.props.setTextOutput(event.target.checked);
                  }}
                  aria-label="text output on"
                  name="text output"
                  id="text-output-on"
                  value="On"
                  checked={(this.props.textOutput)}
                />
                <label htmlFor="text-output-on" className="preference__option preference__canvas">Plain-text</label>
                <input
                  type="checkbox"
                  onChange={(event) => {
                    this.props.setGridOutput(event.target.checked);
                  }}
                  aria-label="table output on"
                  name="table output"
                  id="table-output-on"
                  value="On"
                  checked={(this.props.gridOutput)}
                />
                <label htmlFor="table-output-on" className="preference__option preference__canvas">Table-text</label>
                <input
                  type="checkbox"
                  onChange={(event) => {
                    this.props.setSoundOutput(event.target.checked);
                  }}
                  aria-label="sound output on"
                  name="sound output"
                  id="sound-output-on"
                  value="On"
                  checked={(this.props.soundOutput)}
                />
                <label htmlFor="sound-output-on" className="preference__option preference__canvas">Sound</label>
              </div>
            </div>
          </TabPanel>
        </Tabs>
      </section>
    );
  }
}

Preferences.propTypes = {
  fontSize: PropTypes.number.isRequired,
  lineNumbers: PropTypes.bool.isRequired,
  setFontSize: PropTypes.func.isRequired,
  autosave: PropTypes.bool.isRequired,
  linewrap: PropTypes.bool.isRequired,
  setLineNumbers: PropTypes.func.isRequired,
  setAutosave: PropTypes.func.isRequired,
  setLinewrap: PropTypes.func.isRequired,
  textOutput: PropTypes.bool.isRequired,
  gridOutput: PropTypes.bool.isRequired,
  soundOutput: PropTypes.bool.isRequired,
  setTextOutput: PropTypes.func.isRequired,
  setGridOutput: PropTypes.func.isRequired,
  setSoundOutput: PropTypes.func.isRequired,
  lintWarning: PropTypes.bool.isRequired,
  setLintWarning: PropTypes.func.isRequired,
  theme: PropTypes.string.isRequired,
  setTheme: PropTypes.func.isRequired,
};

export default Preferences;<|MERGE_RESOLUTION|>--- conflicted
+++ resolved
@@ -17,10 +17,7 @@
     this.handleUpdateAutosave = this.handleUpdateAutosave.bind(this);
     this.handleUpdateLinewrap = this.handleUpdateLinewrap.bind(this);
     this.handleLintWarning = this.handleLintWarning.bind(this);
-<<<<<<< HEAD
-=======
     this.handleLineNumbers = this.handleLineNumbers.bind(this);
->>>>>>> 8d0e59ef
     this.onFontInputChange = this.onFontInputChange.bind(this);
     this.onFontInputSubmit = this.onFontInputSubmit.bind(this);
     this.increaseFontSize = this.increaseFontSize.bind(this);
@@ -33,18 +30,12 @@
   }
 
   onFontInputChange(event) {
-<<<<<<< HEAD
-    this.setState({
-      fontSize: event.target.value
-    });
-=======
     const INTEGER_REGEX = /^[0-9\b]+$/;
     if (event.target.value === '' || INTEGER_REGEX.test(event.target.value)) {
       this.setState({
         fontSize: event.target.value
       });
     }
->>>>>>> 8d0e59ef
   }
 
   onFontInputSubmit(event) {
@@ -169,16 +160,9 @@
                   aria-atomic="true"
                   value={this.state.fontSize}
                   onChange={this.onFontInputChange}
-<<<<<<< HEAD
-                  ref={(element) => { this.fontSizeInput = element; }}
-                  onClick={() => {
-                    this.fontSizeInput.select();
-                  }}
-=======
                   type="text"
                   ref={(element) => { this.fontSizeInput = element; }}
                   onClick={() => { this.fontSizeInput.select(); }}
->>>>>>> 8d0e59ef
                 />
               </form>
               <button
