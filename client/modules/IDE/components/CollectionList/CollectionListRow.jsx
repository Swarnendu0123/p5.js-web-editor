--- conflicted
+++ resolved
@@ -12,13 +12,16 @@
 import * as ToastActions from '../../actions/toast';
 import dates from '../../../../utils/formatDate';
 
-<<<<<<< HEAD
 const formatDateCell = (date, mobile = false) =>
   dates.format(date, { showTime: !mobile });
 
-=======
->>>>>>> 3980be00
 class CollectionListRowBase extends React.Component {
+  static projectInCollection(project, collection) {
+    return (
+      collection.items.find((item) => item.project.id === project.id) != null
+    );
+  }
+
   constructor(props) {
     super(props);
     this.state = {
