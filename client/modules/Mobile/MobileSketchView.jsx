import React from 'react';
import PropTypes from 'prop-types';
import { Link } from 'react-router';
import { bindActionCreators } from 'redux';
import { connect } from 'react-redux';
import styled from 'styled-components';
import Header from '../../components/mobile/Header';
import IconButton from '../../components/mobile/IconButton';
import PreviewFrame from '../IDE/components/PreviewFrame';
import Screen from '../../components/mobile/MobileScreen';
import * as ProjectActions from '../IDE/actions/project';
import * as IDEActions from '../IDE/actions/ide';
import * as PreferencesActions from '../IDE/actions/preferences';
import * as ConsoleActions from '../IDE/actions/console';
import * as FilesActions from '../IDE/actions/files';

import { getHTMLFile } from '../IDE/reducers/files';


import { ExitIcon } from '../../common/icons';
import { remSize } from '../../theme';


const Content = styled.div`
  z-index: 0;
  margin-top: ${remSize(68)};
`;

const MobileSketchView = (props) => {
  // TODO: useSelector requires react-redux ^7.1.0
  // const htmlFile = useSelector(state => getHTMLFile(state.files));
  // const jsFiles = useSelector(state => getJSFiles(state.files));
  // const cssFiles = useSelector(state => getCSSFiles(state.files));
  // const files = useSelector(state => state.files);

  const {
    htmlFile, files, selectedFile, projectName
  } = props;

  // Actions
  const {
    setTextOutput, setGridOutput, setSoundOutput,
    endSketchRefresh, stopSketch,
    dispatchConsoleEvent, expandConsole, clearConsole,
    setBlobUrl,
  } = props;

  const { preferences, ide } = props;

  return (
<<<<<<< HEAD
    <Screen fullscreen>
      <Header
        leftButton={
          <IconButton to="/mobile" aria-label="Return to original editor">
            <ExitIcon viewBox="0 0 16 16" />
          </IconButton>}
        title={projectName}
      />
=======
    <Screen>
      <Header>
        <IconButton to="/mobile" icon={ExitIcon} aria-label="Return to original editor" />
        <div style={{ marginLeft: '1rem' }}>
          <h2>{projectName}</h2>
          <h3><br /></h3>
        </div>
      </Header>
>>>>>>> b4c1b86d
      <Content>
        <PreviewFrame
          htmlFile={htmlFile}
          files={files}
          head={<link type="text/css" rel="stylesheet" href="/preview-styles.css" />}

          content={selectedFile.content}

          isPlaying
          isAccessibleOutputPlaying={ide.isAccessibleOutputPlaying}
          previewIsRefreshing={ide.previewIsRefreshing}

          textOutput={preferences.textOutput}
          gridOutput={preferences.gridOutput}
          soundOutput={preferences.soundOutput}
          autorefresh={preferences.autorefresh}

          setTextOutput={setTextOutput}
          setGridOutput={setGridOutput}
          setSoundOutput={setSoundOutput}
          dispatchConsoleEvent={dispatchConsoleEvent}
          endSketchRefresh={endSketchRefresh}
          stopSketch={stopSketch}
          setBlobUrl={setBlobUrl}
          expandConsole={expandConsole}
          clearConsole={clearConsole}
        />
      </Content>
    </Screen>);
};

MobileSketchView.propTypes = {
  params: PropTypes.shape({
    project_id: PropTypes.string,
    username: PropTypes.string
  }).isRequired,

  htmlFile: PropTypes.shape({
    id: PropTypes.string.isRequired,
    content: PropTypes.string.isRequired,
    name: PropTypes.string.isRequired
  }).isRequired,
  files: PropTypes.arrayOf(PropTypes.shape({
    id: PropTypes.string.isRequired,
    content: PropTypes.string.isRequired,
    name: PropTypes.string.isRequired
  })).isRequired,

  selectedFile: PropTypes.shape({
    id: PropTypes.string.isRequired,
    content: PropTypes.string.isRequired,
    name: PropTypes.string.isRequired
  }).isRequired,

  preferences: PropTypes.shape({
    fontSize: PropTypes.number.isRequired,
    autosave: PropTypes.bool.isRequired,
    linewrap: PropTypes.bool.isRequired,
    lineNumbers: PropTypes.bool.isRequired,
    lintWarning: PropTypes.bool.isRequired,
    textOutput: PropTypes.bool.isRequired,
    gridOutput: PropTypes.bool.isRequired,
    soundOutput: PropTypes.bool.isRequired,
    theme: PropTypes.string.isRequired,
    autorefresh: PropTypes.bool.isRequired
  }).isRequired,

  ide: PropTypes.shape({
    isPlaying: PropTypes.bool.isRequired,
    isAccessibleOutputPlaying: PropTypes.bool.isRequired,
    consoleEvent: PropTypes.array,
    modalIsVisible: PropTypes.bool.isRequired,
    sidebarIsExpanded: PropTypes.bool.isRequired,
    consoleIsExpanded: PropTypes.bool.isRequired,
    preferencesIsVisible: PropTypes.bool.isRequired,
    projectOptionsVisible: PropTypes.bool.isRequired,
    newFolderModalVisible: PropTypes.bool.isRequired,
    shareModalVisible: PropTypes.bool.isRequired,
    shareModalProjectId: PropTypes.string.isRequired,
    shareModalProjectName: PropTypes.string.isRequired,
    shareModalProjectUsername: PropTypes.string.isRequired,
    editorOptionsVisible: PropTypes.bool.isRequired,
    keyboardShortcutVisible: PropTypes.bool.isRequired,
    unsavedChanges: PropTypes.bool.isRequired,
    infiniteLoop: PropTypes.bool.isRequired,
    previewIsRefreshing: PropTypes.bool.isRequired,
    infiniteLoopMessage: PropTypes.string.isRequired,
    projectSavedTime: PropTypes.string,
    previousPath: PropTypes.string.isRequired,
    justOpenedProject: PropTypes.bool.isRequired,
    errorType: PropTypes.string,
    runtimeErrorWarningVisible: PropTypes.bool.isRequired,
    uploadFileModalVisible: PropTypes.bool.isRequired
  }).isRequired,

  projectName: PropTypes.string.isRequired,

  setTextOutput: PropTypes.func.isRequired,
  setGridOutput: PropTypes.func.isRequired,
  setSoundOutput: PropTypes.func.isRequired,
  dispatchConsoleEvent: PropTypes.func.isRequired,
  endSketchRefresh: PropTypes.func.isRequired,
  stopSketch: PropTypes.func.isRequired,
  setBlobUrl: PropTypes.func.isRequired,
  expandConsole: PropTypes.func.isRequired,
  clearConsole: PropTypes.func.isRequired,
};

function mapStateToProps(state) {
  return {
    htmlFile: getHTMLFile(state.files),
    projectName: state.project.name,
    files: state.files,
    ide: state.ide,
    preferences: state.preferences,
    selectedFile: state.files.find(file => file.isSelectedFile) ||
      state.files.find(file => file.name === 'sketch.js') ||
      state.files.find(file => file.name !== 'root'),
  };
}

function mapDispatchToProps(dispatch) {
  return bindActionCreators({
    ...ProjectActions, ...IDEActions, ...PreferencesActions, ...ConsoleActions, ...FilesActions
  }, dispatch);
}

export default connect(mapStateToProps, mapDispatchToProps)(MobileSketchView);<|MERGE_RESOLUTION|>--- conflicted
+++ resolved
@@ -48,25 +48,13 @@
   const { preferences, ide } = props;
 
   return (
-<<<<<<< HEAD
     <Screen fullscreen>
       <Header
         leftButton={
-          <IconButton to="/mobile" aria-label="Return to original editor">
-            <ExitIcon viewBox="0 0 16 16" />
-          </IconButton>}
+          <IconButton to="/mobile" icon={ExitIcon} aria-label="Return to original editor" />
+        }
         title={projectName}
       />
-=======
-    <Screen>
-      <Header>
-        <IconButton to="/mobile" icon={ExitIcon} aria-label="Return to original editor" />
-        <div style={{ marginLeft: '1rem' }}>
-          <h2>{projectName}</h2>
-          <h3><br /></h3>
-        </div>
-      </Header>
->>>>>>> b4c1b86d
       <Content>
         <PreviewFrame
           htmlFile={htmlFile}
