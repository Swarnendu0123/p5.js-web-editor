--- conflicted
+++ resolved
@@ -79,103 +79,4 @@
     </Screen>);
 };
 
-<<<<<<< HEAD
-export default MobileSketchView;
-=======
-MobileSketchView.propTypes = {
-  params: PropTypes.shape({
-    project_id: PropTypes.string,
-    username: PropTypes.string
-  }).isRequired,
-
-  htmlFile: PropTypes.shape({
-    id: PropTypes.string.isRequired,
-    content: PropTypes.string.isRequired,
-    name: PropTypes.string.isRequired
-  }).isRequired,
-  files: PropTypes.arrayOf(PropTypes.shape({
-    id: PropTypes.string.isRequired,
-    content: PropTypes.string.isRequired,
-    name: PropTypes.string.isRequired
-  })).isRequired,
-
-  selectedFile: PropTypes.shape({
-    id: PropTypes.string.isRequired,
-    content: PropTypes.string.isRequired,
-    name: PropTypes.string.isRequired
-  }).isRequired,
-
-  preferences: PropTypes.shape({
-    fontSize: PropTypes.number.isRequired,
-    autosave: PropTypes.bool.isRequired,
-    linewrap: PropTypes.bool.isRequired,
-    lineNumbers: PropTypes.bool.isRequired,
-    lintWarning: PropTypes.bool.isRequired,
-    textOutput: PropTypes.bool.isRequired,
-    gridOutput: PropTypes.bool.isRequired,
-    soundOutput: PropTypes.bool.isRequired,
-    theme: PropTypes.string.isRequired,
-    autorefresh: PropTypes.bool.isRequired
-  }).isRequired,
-
-  ide: PropTypes.shape({
-    isPlaying: PropTypes.bool.isRequired,
-    isAccessibleOutputPlaying: PropTypes.bool.isRequired,
-    consoleEvent: PropTypes.array,
-    modalIsVisible: PropTypes.bool.isRequired,
-    sidebarIsExpanded: PropTypes.bool.isRequired,
-    consoleIsExpanded: PropTypes.bool.isRequired,
-    preferencesIsVisible: PropTypes.bool.isRequired,
-    projectOptionsVisible: PropTypes.bool.isRequired,
-    newFolderModalVisible: PropTypes.bool.isRequired,
-    shareModalVisible: PropTypes.bool.isRequired,
-    shareModalProjectId: PropTypes.string.isRequired,
-    shareModalProjectName: PropTypes.string.isRequired,
-    shareModalProjectUsername: PropTypes.string.isRequired,
-    editorOptionsVisible: PropTypes.bool.isRequired,
-    keyboardShortcutVisible: PropTypes.bool.isRequired,
-    unsavedChanges: PropTypes.bool.isRequired,
-    infiniteLoop: PropTypes.bool.isRequired,
-    previewIsRefreshing: PropTypes.bool.isRequired,
-    infiniteLoopMessage: PropTypes.string.isRequired,
-    projectSavedTime: PropTypes.string,
-    previousPath: PropTypes.string.isRequired,
-    justOpenedProject: PropTypes.bool.isRequired,
-    errorType: PropTypes.string,
-    runtimeErrorWarningVisible: PropTypes.bool.isRequired,
-  }).isRequired,
-
-  projectName: PropTypes.string.isRequired,
-
-  setTextOutput: PropTypes.func.isRequired,
-  setGridOutput: PropTypes.func.isRequired,
-  setSoundOutput: PropTypes.func.isRequired,
-  dispatchConsoleEvent: PropTypes.func.isRequired,
-  endSketchRefresh: PropTypes.func.isRequired,
-  stopSketch: PropTypes.func.isRequired,
-  setBlobUrl: PropTypes.func.isRequired,
-  expandConsole: PropTypes.func.isRequired,
-  clearConsole: PropTypes.func.isRequired,
-};
-
-function mapStateToProps(state) {
-  return {
-    htmlFile: getHTMLFile(state.files),
-    projectName: state.project.name,
-    files: state.files,
-    ide: state.ide,
-    preferences: state.preferences,
-    selectedFile: state.files.find(file => file.isSelectedFile) ||
-      state.files.find(file => file.name === 'sketch.js') ||
-      state.files.find(file => file.name !== 'root'),
-  };
-}
-
-function mapDispatchToProps(dispatch) {
-  return bindActionCreators({
-    ...ProjectActions, ...IDEActions, ...PreferencesActions, ...ConsoleActions, ...FilesActions
-  }, dispatch);
-}
-
-export default connect(mapStateToProps, mapDispatchToProps)(MobileSketchView);
->>>>>>> dd15f805
+export default MobileSketchView;