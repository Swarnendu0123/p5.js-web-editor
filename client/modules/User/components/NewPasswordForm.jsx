import PropTypes from 'prop-types';
import React from 'react';
import { withTranslation } from 'react-i18next';
import { domOnlyProps } from '../../../utils/reduxFormUtils';
import Button from '../../../common/Button';

function NewPasswordForm(props) {
  const {
<<<<<<< HEAD
    fields: { password, confirmPassword },
    handleSubmit,
    submitting,
    invalid,
    pristine,
=======
    fields: { password, confirmPassword }, handleSubmit, submitting, invalid, pristine,
    t
>>>>>>> 236cdac7
  } = props;
  return (
    <form
      className="form"
      onSubmit={handleSubmit(props.updatePassword.bind(this, props.params.reset_password_token))}
    >
      <p className="form__field">
<<<<<<< HEAD
        <label htmlFor="password" className="form__label">
          Password
        </label>
=======
        <label htmlFor="password" className="form__label">{t('NewPasswordForm.Title')}</label>
>>>>>>> 236cdac7
        <input
          className="form__input"
          aria-label={t('NewPasswordForm.TitleARIA')}
          type="password"
          id="Password"
          {...domOnlyProps(password)}
        />
        {password.touched && password.error && (
          <span className="form-error">{password.error}</span>
        )}
      </p>
      <p className="form__field">
<<<<<<< HEAD
        <label htmlFor="confirm password" className="form__label">
          Confirm Password
        </label>
=======
        <label htmlFor="confirm password" className="form__label">{t('NewPasswordForm.ConfirmPassword')}</label>
>>>>>>> 236cdac7
        <input
          className="form__input"
          type="password"
          aria-label={t('NewPasswordForm.ConfirmPasswordARIA')}
          id="confirm password"
          {...domOnlyProps(confirmPassword)}
        />
        {confirmPassword.touched && confirmPassword.error && (
          <span className="form-error">{confirmPassword.error}</span>
        )}
      </p>
<<<<<<< HEAD
      <Button type="submit" disabled={submitting || invalid || pristine}>
        Set New Password
      </Button>
=======
      <Button type="submit" disabled={submitting || invalid || pristine}>{t('NewPasswordForm.SubmitSetNewPassword')}</Button>
>>>>>>> 236cdac7
    </form>
  );
}

NewPasswordForm.propTypes = {
  fields: PropTypes.shape({
    password: PropTypes.object.isRequired, // eslint-disable-line
    confirmPassword: PropTypes.object.isRequired, // eslint-disable-line
  }).isRequired,
  handleSubmit: PropTypes.func.isRequired,
  updatePassword: PropTypes.func.isRequired,
  submitting: PropTypes.bool,
  invalid: PropTypes.bool,
  pristine: PropTypes.bool,
  params: PropTypes.shape({
    reset_password_token: PropTypes.string,
  }).isRequired,
  t: PropTypes.func.isRequired
};

NewPasswordForm.defaultProps = {
  invalid: false,
  pristine: true,
  submitting: false,
};

export default withTranslation()(NewPasswordForm);<|MERGE_RESOLUTION|>--- conflicted
+++ resolved
@@ -6,16 +6,8 @@
 
 function NewPasswordForm(props) {
   const {
-<<<<<<< HEAD
-    fields: { password, confirmPassword },
-    handleSubmit,
-    submitting,
-    invalid,
-    pristine,
-=======
     fields: { password, confirmPassword }, handleSubmit, submitting, invalid, pristine,
     t
->>>>>>> 236cdac7
   } = props;
   return (
     <form
@@ -23,13 +15,7 @@
       onSubmit={handleSubmit(props.updatePassword.bind(this, props.params.reset_password_token))}
     >
       <p className="form__field">
-<<<<<<< HEAD
-        <label htmlFor="password" className="form__label">
-          Password
-        </label>
-=======
         <label htmlFor="password" className="form__label">{t('NewPasswordForm.Title')}</label>
->>>>>>> 236cdac7
         <input
           className="form__input"
           aria-label={t('NewPasswordForm.TitleARIA')}
@@ -42,13 +28,7 @@
         )}
       </p>
       <p className="form__field">
-<<<<<<< HEAD
-        <label htmlFor="confirm password" className="form__label">
-          Confirm Password
-        </label>
-=======
         <label htmlFor="confirm password" className="form__label">{t('NewPasswordForm.ConfirmPassword')}</label>
->>>>>>> 236cdac7
         <input
           className="form__input"
           type="password"
@@ -60,13 +40,7 @@
           <span className="form-error">{confirmPassword.error}</span>
         )}
       </p>
-<<<<<<< HEAD
-      <Button type="submit" disabled={submitting || invalid || pristine}>
-        Set New Password
-      </Button>
-=======
       <Button type="submit" disabled={submitting || invalid || pristine}>{t('NewPasswordForm.SubmitSetNewPassword')}</Button>
->>>>>>> 236cdac7
     </form>
   );
 }
