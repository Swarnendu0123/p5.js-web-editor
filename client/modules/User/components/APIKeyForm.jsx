import PropTypes from 'prop-types';
import React from 'react';

import Button from '../../../common/Button';
import CopyableInput from '../../IDE/components/CopyableInput';

import APIKeyList from './APIKeyList';

<<<<<<< HEAD
=======
import PlusIcon from '../../../images/plus-icon.svg';

>>>>>>> 2308d06f
export const APIKeyPropType = PropTypes.shape({
  id: PropTypes.object.isRequired,
  token: PropTypes.object,
  label: PropTypes.string.isRequired,
  createdAt: PropTypes.string.isRequired,
  lastUsedAt: PropTypes.string,
});

class APIKeyForm extends React.Component {
  constructor(props) {
    super(props);
    this.state = { keyLabel: '' };

    this.addKey = this.addKey.bind(this);
    this.removeKey = this.removeKey.bind(this);
    this.renderApiKeys = this.renderApiKeys.bind(this);
  }

  addKey(event) {
    event.preventDefault();
    const { keyLabel } = this.state;

    this.setState({
      keyLabel: ''
    });

    this.props.createApiKey(keyLabel);

    return false;
  }

  removeKey(key) {
    const message = `Are you sure you want to delete "${key.label}"?`;

    if (window.confirm(message)) {
      this.props.removeApiKey(key.id);
    }
  }

  renderApiKeys() {
    const hasApiKeys = this.props.apiKeys && this.props.apiKeys.length > 0;

    if (hasApiKeys) {
      return (
        <APIKeyList apiKeys={this.props.apiKeys} onRemove={this.removeKey} />
      );
    }
    return <p>You have no exsiting tokens.</p>;
  }

  render() {
    const keyWithToken = this.props.apiKeys.find(k => !!k.token);

    return (
      <div className="api-key-form">
        <p className="api-key-form__summary">
          Personal Access Tokens act like your password to allow automated
          scripts to access the Editor API. Create a token for each script
          that needs access.
        </p>

        <div className="api-key-form__section">
          <h3 className="api-key-form__title">Create new token</h3>
          <form className="form form--inline" onSubmit={this.addKey}>
            <label htmlFor="keyLabel" className="form__label form__label--hidden ">What is this token for?</label>
            <input
              className="form__input"
              id="keyLabel"
              onChange={(event) => { this.setState({ keyLabel: event.target.value }); }}
              placeholder="What is this token for? e.g. Example import script"
              type="text"
              value={this.state.keyLabel}
            />
            <Button
              iconBeforeName={Button.iconNames.plus}
              disabled={this.state.keyLabel === ''}
              type="submit"
              label="Create new key"
            >
<<<<<<< HEAD
=======
              <PlusIcon className="api-key-form__create-icon" focusable="false" aria-hidden="true" />
>>>>>>> 2308d06f
              Create
            </Button>
          </form>

          {
            keyWithToken && (
              <div className="api-key-form__new-token">
                <h4 className="api-key-form__new-token__title">Your new access token</h4>
                <p className="api-key-form__new-token__info">
                  Make sure to copy your new personal access token now.
                  You won’t be able to see it again!
                </p>
                <CopyableInput label={keyWithToken.label} value={keyWithToken.token} />
              </div>
            )
          }
        </div>

        <div className="api-key-form__section">
          <h3 className="api-key-form__title">Existing tokens</h3>
          {this.renderApiKeys()}
        </div>
      </div>
    );
  }
}

APIKeyForm.propTypes = {
  apiKeys: PropTypes.arrayOf(PropTypes.shape(APIKeyPropType)).isRequired,
  createApiKey: PropTypes.func.isRequired,
  removeApiKey: PropTypes.func.isRequired,
};

export default APIKeyForm;<|MERGE_RESOLUTION|>--- conflicted
+++ resolved
@@ -6,11 +6,6 @@
 
 import APIKeyList from './APIKeyList';
 
-<<<<<<< HEAD
-=======
-import PlusIcon from '../../../images/plus-icon.svg';
-
->>>>>>> 2308d06f
 export const APIKeyPropType = PropTypes.shape({
   id: PropTypes.object.isRequired,
   token: PropTypes.object,
@@ -90,10 +85,8 @@
               type="submit"
               label="Create new key"
             >
-<<<<<<< HEAD
-=======
-              <PlusIcon className="api-key-form__create-icon" focusable="false" aria-hidden="true" />
->>>>>>> 2308d06f
+              {/* TODO make sure this aria label is right for the button */}
+              {/* <PlusIcon className="api-key-form__create-icon" focusable="false" aria-hidden="true" /> */}
               Create
             </Button>
           </form>
