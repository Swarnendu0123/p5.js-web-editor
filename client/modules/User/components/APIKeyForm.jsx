import PropTypes from 'prop-types';
import React from 'react';
import Button from '../../../common/Button';
import { PlusIcon } from '../../../common/icons';
import CopyableInput from '../../IDE/components/CopyableInput';

import APIKeyList from './APIKeyList';

export const APIKeyPropType = PropTypes.shape({
  id: PropTypes.object.isRequired, // eslint-disable-line
  token: PropTypes.object, // eslint-disable-line
  label: PropTypes.string.isRequired,
  createdAt: PropTypes.string.isRequired,
  lastUsedAt: PropTypes.string
});

class APIKeyForm extends React.Component {
  constructor(props) {
    super(props);
    this.state = { keyLabel: '' };

    this.addKey = this.addKey.bind(this);
    this.removeKey = this.removeKey.bind(this);
    this.renderApiKeys = this.renderApiKeys.bind(this);
  }

  addKey(event) {
    event.preventDefault();
    const { keyLabel } = this.state;

    this.setState({
      keyLabel: '',
    });

    this.props.createApiKey(keyLabel);

    return false;
  }

  removeKey(key) {
    const message = this.props.t('APIKeyForm.ConfirmDelete', { key_label: key.label });

    if (window.confirm(message)) {
      this.props.removeApiKey(key.id);
    }
  }

  renderApiKeys() {
    const hasApiKeys = this.props.apiKeys && this.props.apiKeys.length > 0;

    if (hasApiKeys) {
      return (
        <APIKeyList apiKeys={this.props.apiKeys} onRemove={this.removeKey} t={this.props.t} />
      );
    }
    return <p>{this.props.t('APIKeyForm.NoTokens')}</p>;
  }

  render() {
    const keyWithToken = this.props.apiKeys.find(k => !!k.token);

    return (
      <div className="api-key-form">
        <p className="api-key-form__summary">
<<<<<<< HEAD
          Personal Access Tokens act like your password to allow automated
          scripts to access the Editor API. Create a token for each script that
          needs access.
=======
          {this.props.t('APIKeyForm.Summary')}
>>>>>>> 236cdac7
        </p>

        <div className="api-key-form__section">
          <h3 className="api-key-form__title">{this.props.t('APIKeyForm.CreateToken')}</h3>
          <form className="form form--inline" onSubmit={this.addKey}>
<<<<<<< HEAD
            <label
              htmlFor="keyLabel"
              className="form__label form__label--hidden "
            >
              What is this token for?
            </label>
            <input
              className="form__input"
              id="keyLabel"
              onChange={(event) => {
                this.setState({ keyLabel: event.target.value });
              }}
              placeholder="What is this token for? e.g. Example import script"
=======
            <label htmlFor="keyLabel" className="form__label form__label--hidden ">{this.props.t('APIKeyForm.TokenLabel')}</label>
            <input
              className="form__input"
              id="keyLabel"
              onChange={(event) => { this.setState({ keyLabel: event.target.value }); }}
              placeholder={this.props.t('APIKeyForm.TokenPlaceholder')}
>>>>>>> 236cdac7
              type="text"
              value={this.state.keyLabel}
            />
            <Button
              disabled={this.state.keyLabel === ''}
              iconBefore={<PlusIcon />}
              label="Create new key"
              type="submit"
            >
              {this.props.t('APIKeyForm.CreateTokenSubmit')}
            </Button>
          </form>

<<<<<<< HEAD
          {keyWithToken && (
            <div className="api-key-form__new-token">
              <h4 className="api-key-form__new-token__title">
                Your new access token
              </h4>
              <p className="api-key-form__new-token__info">
                Make sure to copy your new personal access token now. You won’t
                be able to see it again!
              </p>
              <CopyableInput
                label={keyWithToken.label}
                value={keyWithToken.token}
              />
            </div>
          )}
=======
          {
            keyWithToken && (
              <div className="api-key-form__new-token">
                <h4 className="api-key-form__new-token__title">{this.props.t('APIKeyForm.NewTokenTitle')}</h4>
                <p className="api-key-form__new-token__info">
                  {this.props.t('APIKeyForm.NewTokenInfo')}
                </p>
                <CopyableInput label={keyWithToken.label} value={keyWithToken.token} />
              </div>
            )
          }
>>>>>>> 236cdac7
        </div>

        <div className="api-key-form__section">
          <h3 className="api-key-form__title">{this.props.t('APIKeyForm.ExistingTokensTitle')}</h3>
          {this.renderApiKeys()}
        </div>
      </div>
    );
  }
}

APIKeyForm.propTypes = {
  apiKeys: PropTypes.arrayOf(PropTypes.shape(APIKeyPropType)).isRequired,
  createApiKey: PropTypes.func.isRequired,
  removeApiKey: PropTypes.func.isRequired,
  t: PropTypes.func.isRequired
};

export default APIKeyForm;<|MERGE_RESOLUTION|>--- conflicted
+++ resolved
@@ -62,40 +62,18 @@
     return (
       <div className="api-key-form">
         <p className="api-key-form__summary">
-<<<<<<< HEAD
-          Personal Access Tokens act like your password to allow automated
-          scripts to access the Editor API. Create a token for each script that
-          needs access.
-=======
           {this.props.t('APIKeyForm.Summary')}
->>>>>>> 236cdac7
         </p>
 
         <div className="api-key-form__section">
           <h3 className="api-key-form__title">{this.props.t('APIKeyForm.CreateToken')}</h3>
           <form className="form form--inline" onSubmit={this.addKey}>
-<<<<<<< HEAD
-            <label
-              htmlFor="keyLabel"
-              className="form__label form__label--hidden "
-            >
-              What is this token for?
-            </label>
-            <input
-              className="form__input"
-              id="keyLabel"
-              onChange={(event) => {
-                this.setState({ keyLabel: event.target.value });
-              }}
-              placeholder="What is this token for? e.g. Example import script"
-=======
             <label htmlFor="keyLabel" className="form__label form__label--hidden ">{this.props.t('APIKeyForm.TokenLabel')}</label>
             <input
               className="form__input"
               id="keyLabel"
               onChange={(event) => { this.setState({ keyLabel: event.target.value }); }}
               placeholder={this.props.t('APIKeyForm.TokenPlaceholder')}
->>>>>>> 236cdac7
               type="text"
               value={this.state.keyLabel}
             />
@@ -109,23 +87,6 @@
             </Button>
           </form>
 
-<<<<<<< HEAD
-          {keyWithToken && (
-            <div className="api-key-form__new-token">
-              <h4 className="api-key-form__new-token__title">
-                Your new access token
-              </h4>
-              <p className="api-key-form__new-token__info">
-                Make sure to copy your new personal access token now. You won’t
-                be able to see it again!
-              </p>
-              <CopyableInput
-                label={keyWithToken.label}
-                value={keyWithToken.token}
-              />
-            </div>
-          )}
-=======
           {
             keyWithToken && (
               <div className="api-key-form__new-token">
@@ -137,7 +98,6 @@
               </div>
             )
           }
->>>>>>> 236cdac7
         </div>
 
         <div className="api-key-form__section">
