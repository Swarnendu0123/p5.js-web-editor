import PropTypes from 'prop-types';
import React from 'react';
import styled from 'styled-components';
import { withTranslation } from 'react-i18next';

import { remSize } from '../../../theme';

import { GithubIcon, GoogleIcon } from '../../../common/icons';
import Button from '../../../common/Button';

const authUrls = {
  github: '/auth/github',
  google: '/auth/google'
};

<<<<<<< HEAD
const labels = {
  github: 'Login with GitHub',
  google: 'Login with Google'
};

const linkLabels = {
  github: {
    connect: 'Connect GitHub Account',
    connected: 'Re-link GitHub Account'
  },
  google: {
    connect: 'Connect Google Account',
    connected: 'Re-link Google Account'
  }
};

=======
>>>>>>> cf5ed7f4
const icons = {
  github: GithubIcon,
  google: GoogleIcon
};

const services = {
  github: 'github',
  google: 'google'
};

const StyledButton = styled(Button)`
  width: ${remSize(300)};
`;

<<<<<<< HEAD
function SocialAuthButton({ service, linkStyle, isConnected }) {
  const ServiceIcon = icons[service];
  let label;
  if (linkStyle) {
    label = isConnected ? linkLabels[service].connected : linkLabels[service].connect;
  } else {
    label = labels[service];
  }
=======
function SocialAuthButton({ service, t }) {
  const ServiceIcon = icons[service];
  const labels = {
    github: t('SocialAuthButton.Github'),
    google: t('SocialAuthButton.Google')
  };
>>>>>>> cf5ed7f4
  return (
    <StyledButton
      iconBefore={<ServiceIcon aria-label={t('SocialAuthButton.LogoARIA', { serviceauth: service })} />}
      href={authUrls[service]}
    >
      {label}
    </StyledButton>
  );
}

SocialAuthButton.services = services;

SocialAuthButton.propTypes = {
  service: PropTypes.oneOf(['github', 'google']).isRequired,
<<<<<<< HEAD
  linkStyle: PropTypes.bool,
  isConnected: PropTypes.bool
};

SocialAuthButton.defaultProps = {
  linkStyle: false,
  isConnected: false
=======
  t: PropTypes.func.isRequired
>>>>>>> cf5ed7f4
};

const SocialAuthButtonPublic = withTranslation()(SocialAuthButton);
SocialAuthButtonPublic.services = services;
export default SocialAuthButtonPublic;<|MERGE_RESOLUTION|>--- conflicted
+++ resolved
@@ -13,12 +13,6 @@
   google: '/auth/google'
 };
 
-<<<<<<< HEAD
-const labels = {
-  github: 'Login with GitHub',
-  google: 'Login with Google'
-};
-
 const linkLabels = {
   github: {
     connect: 'Connect GitHub Account',
@@ -30,8 +24,6 @@
   }
 };
 
-=======
->>>>>>> cf5ed7f4
 const icons = {
   github: GithubIcon,
   google: GoogleIcon
@@ -46,23 +38,20 @@
   width: ${remSize(300)};
 `;
 
-<<<<<<< HEAD
-function SocialAuthButton({ service, linkStyle, isConnected }) {
+function SocialAuthButton({
+  service, linkStyle, isConnected, t
+}) {
   const ServiceIcon = icons[service];
+  const labels = {
+    github: t('SocialAuthButton.Github'),
+    google: t('SocialAuthButton.Google')
+  };
   let label;
   if (linkStyle) {
     label = isConnected ? linkLabels[service].connected : linkLabels[service].connect;
   } else {
     label = labels[service];
   }
-=======
-function SocialAuthButton({ service, t }) {
-  const ServiceIcon = icons[service];
-  const labels = {
-    github: t('SocialAuthButton.Github'),
-    google: t('SocialAuthButton.Google')
-  };
->>>>>>> cf5ed7f4
   return (
     <StyledButton
       iconBefore={<ServiceIcon aria-label={t('SocialAuthButton.LogoARIA', { serviceauth: service })} />}
@@ -77,17 +66,14 @@
 
 SocialAuthButton.propTypes = {
   service: PropTypes.oneOf(['github', 'google']).isRequired,
-<<<<<<< HEAD
   linkStyle: PropTypes.bool,
-  isConnected: PropTypes.bool
+  isConnected: PropTypes.bool,
+  t: PropTypes.func.isRequired
 };
 
 SocialAuthButton.defaultProps = {
   linkStyle: false,
   isConnected: false
-=======
-  t: PropTypes.func.isRequired
->>>>>>> cf5ed7f4
 };
 
 const SocialAuthButtonPublic = withTranslation()(SocialAuthButton);
