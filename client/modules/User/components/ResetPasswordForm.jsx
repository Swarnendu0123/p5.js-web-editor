--- conflicted
+++ resolved
@@ -46,11 +46,7 @@
 
 ResetPasswordForm.propTypes = {
   fields: PropTypes.shape({
-<<<<<<< HEAD
-    email: PropTypes.object.isRequired, // eslint-disable-line
-=======
-    email: PropTypes.object.isRequired // eslint-disable-line
->>>>>>> dd37c773
+    email: PropTypes.object.isRequired
   }).isRequired,
   handleSubmit: PropTypes.func.isRequired,
   initiateResetPassword: PropTypes.func.isRequired,
