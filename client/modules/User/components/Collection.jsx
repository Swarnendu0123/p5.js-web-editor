--- conflicted
+++ resolved
@@ -297,21 +297,6 @@
                   </tbody>
                 </table>
               )}
-<<<<<<< HEAD
-              {this.state.isAddingSketches && (
-                <Overlay
-                  title={this.props.t('Collection.AddSketch')}
-                  actions={<SketchSearchbar />}
-                  closeOverlay={this.hideAddSketches}
-                  isFixedHeight
-                >
-                  <AddToCollectionSketchList
-                    collection={this.props.collection}
-                  />
-                </Overlay>
-              )}
-=======
->>>>>>> cd90d15f
             </div>
           </article>
         </article>
