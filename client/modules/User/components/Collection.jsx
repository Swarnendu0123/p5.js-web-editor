import format from 'date-fns/format';
import PropTypes from 'prop-types';
import React, { useState, useRef, useEffect } from 'react';
import { Helmet } from 'react-helmet';
import { connect } from 'react-redux';
import { Link } from 'react-router';
import { bindActionCreators } from 'redux';
import classNames from 'classnames';

import Button from '../../../common/Button';
import * as ProjectActions from '../../IDE/actions/project';
import * as ProjectsActions from '../../IDE/actions/projects';
import * as CollectionsActions from '../../IDE/actions/collections';
import * as ToastActions from '../../IDE/actions/toast';
import * as SortingActions from '../../IDE/actions/sorting';
import * as IdeActions from '../../IDE/actions/ide';
import { getCollection } from '../../IDE/selectors/collections';
import Loader from '../../App/components/loader';
import EditableInput from '../../IDE/components/EditableInput';
import Overlay from '../../App/components/Overlay';
import AddToCollectionSketchList from '../../IDE/components/AddToCollectionSketchList';
import CopyableInput from '../../IDE/components/CopyableInput';
import { SketchSearchbar } from '../../IDE/components/Searchbar';

import DropdownArrowIcon from '../../../images/down-arrow.svg';
import ArrowUpIcon from '../../../images/sort-arrow-up.svg';
import ArrowDownIcon from '../../../images/sort-arrow-down.svg';
import RemoveIcon from '../../../images/close.svg';

const ShareURL = ({ value }) => {
  const [showURL, setShowURL] = useState(false);
  const node = useRef();

  const handleClickOutside = (e) => {
    if (node.current.contains(e.target)) {
      return;
    }
    setShowURL(false);
  };

  useEffect(() => {
    if (showURL) {
      document.addEventListener('mousedown', handleClickOutside);
    } else {
      document.removeEventListener('mousedown', handleClickOutside);
    }

    return () => {
      document.removeEventListener('mousedown', handleClickOutside);
    };
  }, [showURL]);

  return (
    <div className="collection-share" ref={node}>
      <Button
        iconAfterName={Button.iconNames.sortArrowDown}
        onClick={() => setShowURL(!showURL)}
<<<<<<< HEAD
      >Share
      </Button>
=======
        aria-label="Show collection share URL"
      >
        <span>Share</span>
        <DropdownArrowIcon className="collection-share__arrow" focusable="false" aria-hidden="true" />
      </button>
>>>>>>> 2308d06f
      { showURL &&
        <div className="collection__share-dropdown">
          <CopyableInput value={value} label="Link to Collection" />
        </div>
      }
    </div>
  );
};

ShareURL.propTypes = {
  value: PropTypes.string.isRequired,
};

class CollectionItemRowBase extends React.Component {
  handleSketchRemove = () => {
    if (window.confirm(`Are you sure you want to remove "${this.props.item.project.name}" from this collection?`)) {
      this.props.removeFromCollection(this.props.collection.id, this.props.item.project.id);
    }
  }

  render() {
    const { item } = this.props;
    const sketchOwnerUsername = item.project.user.username;
    const sketchUrl = `/${item.project.user.username}/sketches/${item.project.id}`;

    return (
      <tr
        className="sketches-table__row"
      >
        <th scope="row">
          <Link to={sketchUrl}>
            {item.project.name}
          </Link>
        </th>
        <td>{format(new Date(item.createdAt), 'MMM D, YYYY h:mm A')}</td>
        <td>{sketchOwnerUsername}</td>
        <td className="collection-row__action-column ">
          <button
            className="collection-row__remove-button"
            onClick={this.handleSketchRemove}
            aria-label="Remove sketch from collection"
          >
            <RemoveIcon focusable="false" aria-hidden="true" />
          </button>
        </td>
      </tr>);
  }
}

CollectionItemRowBase.propTypes = {
  collection: PropTypes.shape({
    id: PropTypes.string.isRequired,
    name: PropTypes.string.isRequired
  }).isRequired,
  item: PropTypes.shape({
    createdAt: PropTypes.string.isRequired,
    project: PropTypes.shape({
      id: PropTypes.string.isRequired,
      name: PropTypes.string.isRequired,
      user: PropTypes.shape({
        username: PropTypes.string.isRequired
      })
    }).isRequired,
  }).isRequired,
  user: PropTypes.shape({
    username: PropTypes.string,
    authenticated: PropTypes.bool.isRequired
  }).isRequired,
  removeFromCollection: PropTypes.func.isRequired
};

function mapDispatchToPropsSketchListRow(dispatch) {
  return bindActionCreators(Object.assign({}, CollectionsActions, ProjectActions, IdeActions), dispatch);
}

const CollectionItemRow = connect(null, mapDispatchToPropsSketchListRow)(CollectionItemRowBase);

class Collection extends React.Component {
  constructor(props) {
    super(props);
    this.props.getCollections(this.props.username);
    this.props.resetSorting();
    this._renderFieldHeader = this._renderFieldHeader.bind(this);
    this.showAddSketches = this.showAddSketches.bind(this);
    this.hideAddSketches = this.hideAddSketches.bind(this);

    this.state = {
      isAddingSketches: false,
    };
  }

  getTitle() {
    if (this.props.username === this.props.user.username) {
      return 'p5.js Web Editor | My collections';
    }
    return `p5.js Web Editor | ${this.props.username}'s collections`;
  }

  getUsername() {
    return this.props.username !== undefined ? this.props.username : this.props.user.username;
  }

  getCollectionName() {
    return this.props.collection.name;
  }

  isOwner() {
    let isOwner = false;

    if (this.props.user != null &&
      this.props.user.username &&
      this.props.collection.owner.username === this.props.user.username) {
      isOwner = true;
    }

    return isOwner;
  }

  hasCollection() {
    return !this.props.loading && this.props.collection != null;
  }

  hasCollectionItems() {
    return this.hasCollection() && this.props.collection.items.length > 0;
  }

  _renderLoader() {
    if (this.props.loading) return <Loader />;
    return null;
  }

  _renderCollectionMetadata() {
    const {
      id, name, description, items, owner
    } = this.props.collection;

    const hostname = window.location.origin;
    const { username } = this.props;

    const baseURL = `${hostname}/${username}/collections/`;

    const handleEditCollectionName = (value) => {
      if (value === name) {
        return;
      }

      this.props.editCollection(id, { name: value });
    };

    const handleEditCollectionDescription = (value) => {
      if (value === description) {
        return;
      }

      this.props.editCollection(id, { description: value });
    };

    //
    // TODO: Implement UI for editing slug
    //
    // const handleEditCollectionSlug = (value) => {
    //   if (value === slug) {
    //     return;
    //   }
    //
    //   this.props.editCollection(id, { slug: value });
    // };

    return (
      <div className={`collection-metadata ${this.isOwner() ? 'collection-metadata--is-owner' : ''}`}>
        <div className="collection-metadata__columns">
          <div className="collection-metadata__column--left">
            <h2 className="collection-metadata__name">
              {
                this.isOwner() ?
                  <EditableInput value={name} onChange={handleEditCollectionName} validate={value => value !== ''} /> :
                  name
              }
            </h2>

            <p className="collection-metadata__description">
              {
                this.isOwner() ?
                  <EditableInput
                    InputComponent="textarea"
                    value={description}
                    onChange={handleEditCollectionDescription}
                    emptyPlaceholder="Add description"
                  /> :
                  description
              }
            </p>

            <p className="collection-metadata__user">Collection by{' '}
              <Link to={`${hostname}/${username}/sketches`}>{owner.username}</Link>
            </p>

            <p className="collection-metadata__user">{items.length} sketch{items.length === 1 ? '' : 'es'}</p>
          </div>

          <div className="collection-metadata__column--right">
            <p className="collection-metadata__share">
              <ShareURL value={`${baseURL}${id}`} />
            </p>
            {
              this.isOwner() &&
              <Button onClick={this.showAddSketches}>
                Add Sketch
              </Button>
            }
          </div>
        </div>
      </div>
    );
  }

  showAddSketches() {
    this.setState({
      isAddingSketches: true,
    });
  }

  hideAddSketches() {
    this.setState({
      isAddingSketches: false,
    });
  }

  _renderEmptyTable() {
    const isLoading = this.props.loading;
    const hasCollectionItems = this.props.collection != null &&
      this.props.collection.items.length > 0;

    if (!isLoading && !hasCollectionItems) {
      return (<p className="collection-empty-message">No sketches in collection</p>);
    }
    return null;
  }

  _getButtonLabel = (fieldName, displayName) => {
    const { field, direction } = this.props.sorting;
    let buttonLabel;
    if (field !== fieldName) {
      if (field === 'name') {
        buttonLabel = `Sort by ${displayName} ascending.`;
      } else {
        buttonLabel = `Sort by ${displayName} descending.`;
      }
    } else if (direction === SortingActions.DIRECTION.ASC) {
      buttonLabel = `Sort by ${displayName} descending.`;
    } else {
      buttonLabel = `Sort by ${displayName} ascending.`;
    }
    return buttonLabel;
  }

  _renderFieldHeader(fieldName, displayName) {
    const { field, direction } = this.props.sorting;
    const headerClass = classNames({
      'arrowDown': true,
      'sketches-table__header--selected': field === fieldName
    });
    const buttonLabel = this._getButtonLabel(fieldName, displayName);
    return (
      <th scope="col">
        <button
          className="sketch-list__sort-button"
          onClick={() => this.props.toggleDirectionForField(fieldName)}
          aria-label={buttonLabel}
        >
          <span className={headerClass}>{displayName}</span>
          {field === fieldName && direction === SortingActions.DIRECTION.ASC &&
            <ArrowUpIcon role="img" aria-label="Ascending" focusable="false" />
          }
          {field === fieldName && direction === SortingActions.DIRECTION.DESC &&
            <ArrowDownIcon role="img" aria-label="Descending" focusable="false" />
          }
        </button>
      </th>
    );
  }

  render() {
    const title = this.hasCollection() ? this.getCollectionName() : null;

    return (
      <section className="collection-container" data-has-items={this.hasCollectionItems() ? 'true' : 'false'}>
        <Helmet>
          <title>{this.getTitle()}</title>
        </Helmet>
        {this._renderLoader()}
        {this.hasCollection() && this._renderCollectionMetadata()}
        <div className="collection-content">
          <div className="collection-table-wrapper">
            {this._renderEmptyTable()}
            {this.hasCollectionItems() &&
              <table className="sketches-table" summary="table containing all collections">
                <thead>
                  <tr>
                    {this._renderFieldHeader('name', 'Name')}
                    {this._renderFieldHeader('createdAt', 'Date Added')}
                    {this._renderFieldHeader('user', 'Owner')}
                    <th scope="col"></th>
                  </tr>
                </thead>
                <tbody>
                  {this.props.collection.items.map(item =>
                    (<CollectionItemRow
                      key={item.id}
                      item={item}
                      user={this.props.user}
                      username={this.getUsername()}
                      collection={this.props.collection}
                    />))}
                </tbody>
              </table>
            }
            {
              this.state.isAddingSketches && (
                <Overlay
                  title="Add sketch"
                  actions={<SketchSearchbar />}
                  closeOverlay={this.hideAddSketches}
                  isFixedHeight
                >
                  <div className="collection-add-sketch">
                    <AddToCollectionSketchList username={this.props.username} collection={this.props.collection} />
                  </div>
                </Overlay>
              )
            }
          </div>
        </div>
      </section>
    );
  }
}

Collection.propTypes = {
  user: PropTypes.shape({
    username: PropTypes.string,
    authenticated: PropTypes.bool.isRequired
  }).isRequired,
  getCollections: PropTypes.func.isRequired,
  collection: PropTypes.shape({
    id: PropTypes.string,
    name: PropTypes.string,
    slug: PropTypes.string,
    description: PropTypes.string,
    owner: PropTypes.shape({
      username: PropTypes.string,
    }).isRequired,
    items: PropTypes.arrayOf(PropTypes.shape({})),
  }),
  username: PropTypes.string,
  loading: PropTypes.bool.isRequired,
  toggleDirectionForField: PropTypes.func.isRequired,
  editCollection: PropTypes.func.isRequired,
  resetSorting: PropTypes.func.isRequired,
  sorting: PropTypes.shape({
    field: PropTypes.string.isRequired,
    direction: PropTypes.string.isRequired
  }).isRequired
};

Collection.defaultProps = {
  username: undefined,
  collection: {
    id: undefined,
    items: [],
    owner: {
      username: undefined
    }
  }
};

function mapStateToProps(state, ownProps) {
  return {
    user: state.user,
    collection: getCollection(state, ownProps.collectionId),
    sorting: state.sorting,
    loading: state.loading,
    project: state.project
  };
}

function mapDispatchToProps(dispatch) {
  return bindActionCreators(
    Object.assign({}, CollectionsActions, ProjectsActions, ToastActions, SortingActions),
    dispatch
  );
}

export default connect(mapStateToProps, mapDispatchToProps)(Collection);<|MERGE_RESOLUTION|>--- conflicted
+++ resolved
@@ -55,16 +55,15 @@
       <Button
         iconAfterName={Button.iconNames.sortArrowDown}
         onClick={() => setShowURL(!showURL)}
-<<<<<<< HEAD
       >Share
       </Button>
-=======
+      {/* TODO make sure this has the right aria-label and SVG attributes */}
+      {/* <button>
         aria-label="Show collection share URL"
       >
         <span>Share</span>
         <DropdownArrowIcon className="collection-share__arrow" focusable="false" aria-hidden="true" />
-      </button>
->>>>>>> 2308d06f
+      </button> */}
       { showURL &&
         <div className="collection__share-dropdown">
           <CopyableInput value={value} label="Link to Collection" />
