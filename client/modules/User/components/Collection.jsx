--- conflicted
+++ resolved
@@ -1,9 +1,5 @@
 import PropTypes from 'prop-types';
-<<<<<<< HEAD
-import React, { useState, useCallback } from 'react';
-=======
 import React from 'react';
->>>>>>> 42dec8d0
 import { Helmet } from 'react-helmet';
 import { connect } from 'react-redux';
 import { Link } from 'react-router-dom';
@@ -11,12 +7,6 @@
 import { useTranslation, withTranslation } from 'react-i18next';
 import classNames from 'classnames';
 
-<<<<<<< HEAD
-import Button from '../../../common/Button';
-import { DropdownArrowIcon } from '../../../common/icons';
-import useModalClose from '../../../common/useModalClose';
-=======
->>>>>>> 42dec8d0
 import * as ProjectActions from '../../IDE/actions/project';
 import * as ProjectsActions from '../../IDE/actions/projects';
 import * as CollectionsActions from '../../IDE/actions/collections';
@@ -30,37 +20,7 @@
 import ArrowUpIcon from '../../../images/sort-arrow-up.svg';
 import ArrowDownIcon from '../../../images/sort-arrow-down.svg';
 import RemoveIcon from '../../../images/close.svg';
-<<<<<<< HEAD
-
-const ShareURL = ({ value }) => {
-  const [showURL, setShowURL] = useState(false);
-  const { t } = useTranslation();
-  const close = useCallback(() => setShowURL(false), [setShowURL]);
-  const ref = useModalClose(close);
-
-  return (
-    <div className="collection-share" ref={ref}>
-      <Button
-        onClick={() => setShowURL(!showURL)}
-        iconAfter={<DropdownArrowIcon />}
-      >
-        {t('Collection.Share')}
-      </Button>
-      {showURL && (
-        <div className="collection__share-dropdown">
-          <CopyableInput value={value} label={t('Collection.URLLink')} />
-        </div>
-      )}
-    </div>
-  );
-};
-
-ShareURL.propTypes = {
-  value: PropTypes.string.isRequired
-};
-=======
 import CollectionMetadata from './CollectionMetadata';
->>>>>>> 42dec8d0
 
 const CollectionItemRowBase = ({
   collection,
