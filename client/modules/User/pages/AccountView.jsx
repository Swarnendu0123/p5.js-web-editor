--- conflicted
+++ resolved
@@ -21,12 +21,8 @@
       {/* eslint-disable-next-line react/prop-types */}
       <h2 className="form-container__divider">{props.t('AccountView.SocialLogin')}</h2>
       <p className="account__social-text">
-<<<<<<< HEAD
-        Use your GitHub or Google account to login to the p5.js Web Editor.
-=======
         {/* eslint-disable-next-line react/prop-types */}
         {props.t('AccountView.SocialLoginDescription')}
->>>>>>> cf5ed7f4
       </p>
       <div className="account__social-stack">
         <SocialAuthButton
