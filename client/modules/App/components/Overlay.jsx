--- conflicted
+++ resolved
@@ -1,16 +1,10 @@
 import PropTypes from 'prop-types';
-<<<<<<< HEAD
 import React, { useCallback, useRef } from 'react';
 import { useSelector } from 'react-redux';
-import { browserHistory } from 'react-router';
+import { useHistory } from 'react-router-dom';
 import { useTranslation } from 'react-i18next';
 import useModalClose from '../../../common/useModalClose';
-=======
-import React from 'react';
-import { withTranslation } from 'react-i18next';
->>>>>>> 31e64d5d
 
-import browserHistory from '../../../browserHistory';
 import ExitIcon from '../../../images/exit.svg';
 
 const Overlay = ({
@@ -26,6 +20,8 @@
   const previousPath = useSelector((state) => state.ide.previousPath);
 
   const ref = useRef(null);
+
+  const browserHistory = useHistory();
 
   const close = useCallback(() => {
     const node = ref.current;
