import PropTypes from 'prop-types';
<<<<<<< HEAD
import React from 'react';
import { connect } from 'react-redux';
=======
import React, { useEffect, useRef, useState } from 'react';
import { useDispatch, useSelector } from 'react-redux';
import { useLocation } from 'react-router-dom';
>>>>>>> 0aadc8cc
import { showReduxDevTools } from '../../store';
import DevTools from './components/DevTools';
import { setPreviousPath } from '../IDE/actions/ide';
import { setLanguage } from '../IDE/actions/preferences';
import CookieConsent from '../User/components/CookieConsent';

function hideCookieConsent(pathname) {
  if (pathname.includes('/full/') || pathname.includes('/embed/')) {
    return true;
  }
  return false;
}

const App = ({ children }) => {
  const dispatch = useDispatch();

  const location = useLocation();

  const theme = useSelector((state) => state.preferences.theme);
  useEffect(() => {
    document.body.className = theme;
  }, [theme]);

  // TODO: this is only needed for the initial load and would be better handled elsewhere - Linda
  const language = useSelector((state) => state.preferences.language);
  useEffect(() => {
    dispatch(setLanguage(language, { persistPreference: false }));
  }, [language]);

  // TODO: do we actually need this? - Linda
  const [isMounted, setIsMounted] = useState(false);
  useEffect(() => setIsMounted(true), []);

  const previousLocationRef = useRef(location);
  useEffect(() => {
    const prevLocation = previousLocationRef.current;
    const locationChanged = prevLocation && prevLocation !== location;
    const shouldSkipRemembering = location.state?.skipSavingPath === true;

    if (locationChanged && !shouldSkipRemembering) {
      dispatch(setPreviousPath(prevLocation.pathname));
    }
    previousLocationRef.current = location;
  }, [location]);

<<<<<<< HEAD
  render() {
    const hide = hideCookieConsent(this.props.location.pathname);
    return (
      <div className="app">
        <CookieConsent hide={hide} />
        {this.state.isMounted && showReduxDevTools() && <DevTools />}
        {this.props.children}
      </div>
    );
  }
}
=======
  const hide = hideCookieConsent(location.pathname);

  return (
    <div className="app">
      <CookieConsent hide={hide} />
      {isMounted && showReduxDevTools() && <DevTools />}
      {children}
    </div>
  );
};
>>>>>>> 0aadc8cc

App.propTypes = {
  children: PropTypes.element
};

App.defaultProps = {
  children: null
};

export default App;<|MERGE_RESOLUTION|>--- conflicted
+++ resolved
@@ -1,12 +1,7 @@
 import PropTypes from 'prop-types';
-<<<<<<< HEAD
-import React from 'react';
-import { connect } from 'react-redux';
-=======
 import React, { useEffect, useRef, useState } from 'react';
 import { useDispatch, useSelector } from 'react-redux';
 import { useLocation } from 'react-router-dom';
->>>>>>> 0aadc8cc
 import { showReduxDevTools } from '../../store';
 import DevTools from './components/DevTools';
 import { setPreviousPath } from '../IDE/actions/ide';
@@ -52,19 +47,6 @@
     previousLocationRef.current = location;
   }, [location]);
 
-<<<<<<< HEAD
-  render() {
-    const hide = hideCookieConsent(this.props.location.pathname);
-    return (
-      <div className="app">
-        <CookieConsent hide={hide} />
-        {this.state.isMounted && showReduxDevTools() && <DevTools />}
-        {this.props.children}
-      </div>
-    );
-  }
-}
-=======
   const hide = hideCookieConsent(location.pathname);
 
   return (
@@ -75,7 +57,6 @@
     </div>
   );
 };
->>>>>>> 0aadc8cc
 
 App.propTypes = {
   children: PropTypes.element
