--- conflicted
+++ resolved
@@ -1,12 +1,8 @@
 import PropTypes from 'prop-types';
 import React from 'react';
 import { connect } from 'react-redux';
-<<<<<<< HEAD
+import { withRouter } from 'react-router-dom';
 import { showReduxDevTools } from '../../store';
-=======
-import { withRouter } from 'react-router-dom';
-import getConfig from '../../utils/getConfig';
->>>>>>> ca74574c
 import DevTools from './components/DevTools';
 import { setPreviousPath } from '../IDE/actions/ide';
 import { setLanguage } from '../IDE/actions/preferences';
