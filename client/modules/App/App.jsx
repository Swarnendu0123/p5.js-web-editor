--- conflicted
+++ resolved
@@ -1,15 +1,8 @@
 import PropTypes from 'prop-types';
-<<<<<<< HEAD
-import React from 'react';
-import { connect } from 'react-redux';
-import { withRouter } from 'react-router-dom';
-import { showReduxDevTools } from '../../store';
-=======
 import React, { useEffect, useRef, useState } from 'react';
 import { useDispatch, useSelector } from 'react-redux';
 import { useLocation } from 'react-router-dom';
-import getConfig from '../../utils/getConfig';
->>>>>>> 41529a3b
+import { showReduxDevTools } from '../../store';
 import DevTools from './components/DevTools';
 import { setPreviousPath } from '../IDE/actions/ide';
 import { setLanguage } from '../IDE/actions/preferences';
@@ -54,32 +47,16 @@
     previousLocationRef.current = location;
   }, [location]);
 
-<<<<<<< HEAD
-  render() {
-    const hide = hideCookieConsent(this.props.location.pathname);
-    return (
-      <div className="app">
-        <CookieConsent hide={hide} />
-        {this.state.isMounted && showReduxDevTools() && <DevTools />}
-        {this.props.children}
-      </div>
-    );
-  }
-}
-=======
   const hide = hideCookieConsent(location.pathname);
 
   return (
     <div className="app">
       <CookieConsent hide={hide} />
-      {isMounted &&
-        !window.devToolsExtension &&
-        getConfig('NODE_ENV') === 'development' && <DevTools />}
+      {isMounted && showReduxDevTools() && <DevTools />}
       {children}
     </div>
   );
 };
->>>>>>> 41529a3b
 
 App.propTypes = {
   children: PropTypes.element
