import PropTypes from 'prop-types';
import React from 'react';
import { connect } from 'react-redux';
import getConfig from '../../utils/getConfig';
import DevTools from './components/DevTools';
import { setPreviousPath } from '../IDE/actions/ide';

class App extends React.Component {
  constructor(props, context) {
    super(props, context);
    this.state = { isMounted: false };
  }

  componentDidMount() {
    this.setState({ isMounted: true }); // eslint-disable-line react/no-did-mount-set-state
    document.body.className = this.props.theme;
  }

  componentWillReceiveProps(nextProps) {
    const locationWillChange = nextProps.location !== this.props.location;
    const shouldSkipRemembering = nextProps.location.state && nextProps.location.state.skipSavingPath === true;

    if (locationWillChange && !shouldSkipRemembering) {
      this.props.setPreviousPath(this.props.location.pathname);
    }
  }

  componentDidUpdate(prevProps) {
    if (this.props.theme !== prevProps.theme) {
      document.body.className = this.props.theme;
    }
  }

  render() {
    return (
      <div className="app">
<<<<<<< HEAD
        <div style={{ display: 'none' }}>
          {this.state.isMounted && !window.devToolsExtension && getConfig('NODE_ENV') === 'development' && <DevTools />}
        </div>
=======
        {false && this.state.isMounted && !window.devToolsExtension && getConfig('NODE_ENV') === 'development' && <DevTools />}
>>>>>>> 8d0cfdcf
        {this.props.children}
      </div>
    );
  }
}

App.propTypes = {
  children: PropTypes.element,
  location: PropTypes.shape({
    pathname: PropTypes.string,
    state: PropTypes.shape({
      skipSavingPath: PropTypes.bool,
    }),
  }).isRequired,
  setPreviousPath: PropTypes.func.isRequired,
  theme: PropTypes.string,
};

App.defaultProps = {
  children: null,
  theme: 'light'
};

const mapStateToProps = state => ({
  theme: state.preferences.theme,
});

const mapDispatchToProps = { setPreviousPath };

export default connect(mapStateToProps, mapDispatchToProps)(App);<|MERGE_RESOLUTION|>--- conflicted
+++ resolved
@@ -34,13 +34,7 @@
   render() {
     return (
       <div className="app">
-<<<<<<< HEAD
-        <div style={{ display: 'none' }}>
-          {this.state.isMounted && !window.devToolsExtension && getConfig('NODE_ENV') === 'development' && <DevTools />}
-        </div>
-=======
         {false && this.state.isMounted && !window.devToolsExtension && getConfig('NODE_ENV') === 'development' && <DevTools />}
->>>>>>> 8d0cfdcf
         {this.props.children}
       </div>
     );
