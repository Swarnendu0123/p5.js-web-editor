--- conflicted
+++ resolved
@@ -75,13 +75,10 @@
     inactiveTextColor: grays.middleDark,
     backgroundColor: grays.lighter,
     accentColor: colors.p5jsPink,
-<<<<<<< HEAD
     logoColor: colors.p5jsPink,
-=======
     modalBorderColor: grays.middleLight,
     searchBackgroundColor: grays.lightest,
     tableRowStripeColor: grays.mediumLight,
->>>>>>> 5226e25b
 
     Button: {
       primary: {
@@ -169,13 +166,10 @@
     inactiveTextColor: grays.middleLight,
     backgroundColor: grays.darker,
     accentColor: colors.p5jsPink,
-<<<<<<< HEAD
     logoColor: colors.p5jsPink,
-=======
     modalBorderColor: grays.middleDark,
     searchBackgroundColor: grays.darker,
     tableRowStripeColor: grays.dark,
->>>>>>> 5226e25b
 
     Button: {
       primary: {
