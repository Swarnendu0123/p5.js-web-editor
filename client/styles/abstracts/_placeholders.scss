--- conflicted
+++ resolved
@@ -113,7 +113,7 @@
 	border: 1px solid $light-modal-border-color;
 	border-radius: 2px;
 	box-shadow: 0 12px 12px $light-shadow-color;
-<<<<<<< HEAD
+	z-index: 20;
 }
 
 %hidden-element {
@@ -123,7 +123,4 @@
 	width:1px;
 	height:1px;
 	overflow:hidden;
-=======
-	z-index: 20;
->>>>>>> 91e03a6d
 }