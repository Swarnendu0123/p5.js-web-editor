@use "sass:math";

.sketches-table-container {
  overflow-y: auto;
  max-width: 100%;
  min-height: 100%;

  @media (max-width: 770px) {
    @include themify() {
      background-color: getThemifyVariable("modal-background-color");
    }

    .sketches-table {
      display: flex;
      flex-direction: column;
      padding: #{math.div(16, $base-font-size)}rem;
      height: 100%;
      overflow-y: auto;

      thead {
        display: none;
      }

      tbody {
        display: flex;
        flex-direction: column;
        gap: #{math.div(12, $base-font-size)}rem;

        .sketches-table__row {
          margin: 0;
          position: relative;
          display: flex;
          flex-wrap: wrap;
          padding: #{math.div(15, $base-font-size)}rem;
          height: fit-content;
          gap: #{math.div(8, $base-font-size)}rem;

          @include themify() {
            border: 1px solid getThemifyVariable("modal-border-color");
            background-color: getThemifyVariable("search-background-color") !important;
          }

          > th {
            padding-left: 0;
            width: 100%;
            font-weight: bold;
            margin-bottom: #{math.div(6, $base-font-size)}rem;
          }

          > td {
            padding-left: 0;
            width: 30%;
            font-size: #{math.div(14, $base-font-size)}rem;

            @include themify() {
              color: getThemifyVariable("modal-border-color");
            }
          }

          .sketch-list__dropdown-column {
            position: absolute;
            top: 0;
            right: #{4 / $base-font-size}rem;
            width: auto;
<<<<<<< HEAD
            margin: #{math.div(8, $base-font-size)}rem;

            .sketch-list__dropdown-button {
              transform: rotateZ(90deg) translateX(-30%);
              transform-origin: center;
            }
=======
            margin: #{8 / $base-font-size}rem;
>>>>>>> 2b993452
          }
        }
      }
    }
  }
}

.sketches-table {
  width: 100%;

  max-height: 100%;
  border-spacing: 0;
  & .sketch-list__dropdown-column {
    width: #{math.div(60, $base-font-size)}rem;
    position: relative;
  }
}

.sketches-table thead th {
  height: #{math.div(32, $base-font-size)}rem;
  position: sticky;
  top: 0;
  z-index: 1;
  @include themify() {
    background-color: getThemifyVariable("background-color");
  }
}

.sketch-list__sort-button {
  display: flex;
  align-items: center;
  height: #{math.div(35, $base-font-size)}rem;

  & .isvg {
    margin-left: #{math.div(8, $base-font-size)}rem;
  }

  & svg {
    @include themify() {
      fill: getThemifyVariable("inactive-text-color");
    }
  }
}

.sketches-table__header {
  border-bottom: 2px dashed transparent;
  padding: #{math.div(3, $base-font-size)}rem 0;
  @include themify() {
    color: getThemifyVariable("inactive-text-color");
  }
}

.sketches-table__header--selected {
  @include themify() {
    border-color: getThemifyVariable("logo-color");
  }
}

.sketches-table thead th:nth-child(1) {
  padding-left: #{math.div(12, $base-font-size)}rem;
}

.sketches-table__row {
  margin: #{math.div(10, $base-font-size)}rem;
  height: #{math.div(72, $base-font-size)}rem;
  font-size: #{math.div(16, $base-font-size)}rem;
}

.sketches-table__row:nth-child(odd) {
  @include themify() {
    background: getThemifyVariable("table-row-stripe-color");
  }
}

.sketches-table__row > th:nth-child(1) {
  padding-left: #{math.div(12, $base-font-size)}rem;
}

.sketches-table__row > td {
  padding-left: #{math.div(8, $base-font-size)}rem;
}

.sketches-table__row a {
  @include themify() {
    color: getThemifyVariable("primary-text-color");
  }
}

.sketches-table__row.is-deleted > * {
  font-style: italic;
}

.sketches-table thead {
  font-size: #{math.div(12, $base-font-size)}rem;
  @include themify() {
    color: getThemifyVariable("inactive-text-color");
  }
}

.sketches-table th {
  font-weight: normal;
}

<<<<<<< HEAD
.sketch-list__dropdown-button {
  width: #{math.div(25, $base-font-size)}rem;
  height: #{math.div(25, $base-font-size)}rem;
  @include themify() {
    & polygon,
    & path {
      fill: getThemifyVariable("inactive-text-color");
    }
  }
}

=======
>>>>>>> 2b993452
.sketches-table__name {
  display: flex;
  align-items: center;
}

.sketches-table__icon-cell {
  width: #{math.div(35, $base-font-size)}rem;
}

.sketches-table__empty {
  text-align: center;
  font-size: #{math.div(16, $base-font-size)}rem;
  padding: #{math.div(42, $base-font-size)}rem 0;
}<|MERGE_RESOLUTION|>--- conflicted
+++ resolved
@@ -60,18 +60,9 @@
           .sketch-list__dropdown-column {
             position: absolute;
             top: 0;
-            right: #{4 / $base-font-size}rem;
+            right: #{math.div(4, $base-font-size)}rem;
             width: auto;
-<<<<<<< HEAD
             margin: #{math.div(8, $base-font-size)}rem;
-
-            .sketch-list__dropdown-button {
-              transform: rotateZ(90deg) translateX(-30%);
-              transform-origin: center;
-            }
-=======
-            margin: #{8 / $base-font-size}rem;
->>>>>>> 2b993452
           }
         }
       }
@@ -175,20 +166,6 @@
   font-weight: normal;
 }
 
-<<<<<<< HEAD
-.sketch-list__dropdown-button {
-  width: #{math.div(25, $base-font-size)}rem;
-  height: #{math.div(25, $base-font-size)}rem;
-  @include themify() {
-    & polygon,
-    & path {
-      fill: getThemifyVariable("inactive-text-color");
-    }
-  }
-}
-
-=======
->>>>>>> 2b993452
 .sketches-table__name {
   display: flex;
   align-items: center;
