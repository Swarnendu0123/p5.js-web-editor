--- conflicted
+++ resolved
@@ -1,17 +1,12 @@
 .sketches-table-container {
   overflow-y: auto;
   max-width: 100%;
-<<<<<<< HEAD
   min-height: #{400 / $base-font-size}rem;
-=======
-  width: #{1000 / $base-font-size}rem;
-  height: #{628 / $base-font-size}rem;
-  // min-height: #{400 / $base-font-size}rem;
->>>>>>> 8d0e59ef
 }
 
 .sketches-table {
   width: 100%;
+  
   max-height: 100%;
   border-spacing: 0;
   & .sketch-list__dropdown-column {
