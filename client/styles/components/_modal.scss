--- conflicted
+++ resolved
@@ -11,20 +11,13 @@
 
 .modal-content {
   @extend %modal;
-<<<<<<< HEAD
   min-height: #{math.div(150, $base-font-size)}rem;
-  width: #{math.div(500, $base-font-size)}rem;
   padding: #{math.div(20, $base-font-size)}rem;
-=======
-  min-height: #{150 / $base-font-size}rem;
-  padding: #{20 / $base-font-size}rem;
-  
+
   @media (min-width: 770px) {
-    width: #{500 / $base-font-size}rem;
-    
+    width: #{math.div(500, $base-font-size)}rem;
   }
 
->>>>>>> c4480946
   .modal--reduced & {
     //min-height: #{150 / $base-font-size}rem;
   }
