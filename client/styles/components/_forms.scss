--- conflicted
+++ resolved
@@ -56,12 +56,7 @@
 }
 
 .form__input {
-<<<<<<< HEAD
-  max-width: 90vw;
-  // width: #{360 / $base-font-size}rem;
-=======
   min-width: #{355 / $base-font-size}rem;
->>>>>>> f3656440
   width: 100%;
   height: #{40 / $base-font-size}rem;
   font-size: #{16 / $base-font-size}rem;
@@ -72,10 +67,7 @@
 
   @media (max-width: 770px) {
     max-width: 100%;
-<<<<<<< HEAD
-=======
     width:100%;
->>>>>>> f3656440
   }
 }
 
