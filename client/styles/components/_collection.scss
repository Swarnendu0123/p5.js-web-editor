--- conflicted
+++ resolved
@@ -104,17 +104,12 @@
 
 .collection__share-dropdown {
   @extend %dropdown-open-right;
-<<<<<<< HEAD
-  padding: #{20 / $base-font-size}rem;
-  width: #{350 / $base-font-size}rem;
+  padding: #{math.div(20, $base-font-size)}rem;
+  width: #{math.div(350, $base-font-size)}rem;
   @media only screen and (max-width: 520px) {
     max-width: 90vw;
     right: -#{120 / $base-font-size}rem;
   }
-=======
-  padding: #{math.div(20, $base-font-size)}rem;
-  width: #{math.div(350, $base-font-size)}rem;
->>>>>>> 2f1b66b2
 }
 
 .collection-content {
