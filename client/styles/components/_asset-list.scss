.asset-table-container {
  // flex: 1 1 0%;
  overflow-y: auto;
  max-width: 100%;
  min-height: #{400 / $base-font-size}rem;
}

.asset-table {
  width: 100%;
  padding: #{10 / $base-font-size}rem 0;
  max-height: 100%;
  border-spacing: 0;
  & .asset-list__delete-column {
    width: #{23 / $base-font-size}rem;
  }

  & thead {
    font-size: #{12 / $base-font-size}rem;
    @include themify() {
      color: getThemifyVariable('inactive-text-color')
    }
  }

  & th {
    height: #{32 / $base-font-size}rem;
    font-weight: normal;
  }
}

.asset-table__row {
  margin: #{10 / $base-font-size}rem;
  height: #{72 / $base-font-size}rem;
  font-size: #{16 / $base-font-size}rem;

  &:nth-child(odd) {
    @include themify() {
      background: getThemifyVariable('table-row-stripe-color');
    }
  }

  & a {
    @include themify() {
      color: getThemifyVariable('primary-text-color');
    }
  }

  & td:first-child {
    padding-left: #{10 / $base-font-size}rem;
  }
}

.asset-table__empty {
  text-align: center;
  font-size: #{16 / $base-font-size}rem;
<<<<<<< HEAD
  padding: #{42 / $base-font-size}rem 0;
=======
}

.asset-table__total {
  padding: 0 #{20 / $base-font-size}rem;
>>>>>>> 8d0e59ef
}<|MERGE_RESOLUTION|>--- conflicted
+++ resolved
@@ -52,12 +52,9 @@
 .asset-table__empty {
   text-align: center;
   font-size: #{16 / $base-font-size}rem;
-<<<<<<< HEAD
   padding: #{42 / $base-font-size}rem 0;
-=======
 }
 
 .asset-table__total {
   padding: 0 #{20 / $base-font-size}rem;
->>>>>>> 8d0e59ef
 }