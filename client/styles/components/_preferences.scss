--- conflicted
+++ resolved
@@ -10,12 +10,7 @@
   display: flex;
   flex-direction: column;
   outline: none;
-<<<<<<< HEAD
   height: calc(80vh - #{math.div(65, $base-font-size)}rem);
-  max-height: #{math.div(460, $base-font-size)}rem;
-=======
-  height: calc(80vh - #{65 / $base-font-size}rem);
->>>>>>> 2b993452
   & .react-tabs {
     max-height: 100%;
     display: flex;
@@ -24,10 +19,9 @@
   & .react-tabs__tab-panel {
     overflow-y: auto;
   }
-  
+
   @media (min-width: 770px) {
-    max-height: #{460 / $base-font-size}rem;
-    
+    max-height: #{math.div(460, $base-font-size)}rem;
   }
 }
 
