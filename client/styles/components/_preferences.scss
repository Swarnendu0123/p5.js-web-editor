@use "sass:math";

.preferences {
  width: 100%;
  width: #{math.div(640, $base-font-size)}rem;
  max-width: 100%;
  max-height: 100%;
  z-index: 9999;
  padding: 0 #{math.div(20, $base-font-size)}rem #{math.div(2, $base-font-size)}rem #{math.div(20, $base-font-size)}rem;
  display: flex;
  flex-direction: column;
  outline: none;
<<<<<<< HEAD
  height: calc(80vh - #{math.div(65, $base-font-size)}rem);
  max-height: #{math.div(460, $base-font-size)}rem;
=======
  height: calc(80vh - #{65 / $base-font-size}rem);
>>>>>>> c4480946
  & .react-tabs {
    max-height: 100%;
    display: flex;
    flex-direction: column;
  }
  & .react-tabs__tab-panel {
    overflow-y: auto;
  }
  
  @media (min-width: 770px) {
    max-height: #{460 / $base-font-size}rem;
    
  }
}

.preference__minus-button,
.preference__plus-button {
  @include themify() {
    @extend %preferences-button;
    width: #{math.div(32, $base-font-size)}rem;
    height: #{math.div(32, $base-font-size)}rem;
    margin-left: #{math.div(6, $base-font-size)}rem;
    margin-right: #{math.div(10, $base-font-size)}rem;
    line-height: #{math.div(40, $base-font-size)}rem;
    & svg {
      width: #{math.div(10, $base-font-size)}rem;
    }
  }
}

.preference {
  display: flex;
  flex-wrap: wrap;
  padding-bottom: #{math.div(12, $base-font-size)}rem;
  & + & {
    @include themify() {
      border-top: 1px dashed getThemifyVariable("button-border-color");
    }
  }
}

.preference__title {
  width: 100%;
  font-size: #{math.div(16, $base-font-size)}rem;
  margin-top: #{math.div(13, $base-font-size)}rem;
  margin-bottom: #{math.div(7, $base-font-size)}rem;
}

.preference__subtitle {
  @include themify() {
    color: getThemifyVariable("inactive-text-color");
  }
  width: 100%;
  margin-bottom: #{math.div(10, $base-font-size)}rem;
  margin-top: 0;
}

.preference__value {
  @include themify() {
    border: #{math.div(1, $base-font-size)}rem solid
      getThemifyVariable("button-border-color");
    // background-color: getThemifyVariable("button-background-color");
    color: getThemifyVariable("input-text-color");
    background-color: getThemifyVariable('input-background-color');
  }
  text-align: center;
  border-radius: 0%;
  outline: none;
  width: #{math.div(44, $base-font-size)}rem;
  height: #{math.div(40, $base-font-size)}rem;
  margin: 0 #{math.div(20, $base-font-size)}rem;
  padding: 0;
  font-size: #{math.div(16, $base-font-size)}rem;
  font-family: Inconsolata;
}

.preference__label {
  @include themify() {
    color: getThemifyVariable("secondary-text-color");
    &:hover {
      color: getThemifyVariable("heavy-text-color");
    }
  }
  margin: #{math.div(-15, $base-font-size)}rem 0 0 #{math.div(-5, $base-font-size)}rem;
  font-size: #{math.div(9, $base-font-size)}rem;
  width: #{math.div(44, $base-font-size)}rem;
}

.react-tabs__tab--selected {
  @include themify() {
    border-bottom: #{math.div(4, $base-font-size)}rem solid
      getThemifyVariable("button-background-hover-color");
  }
}

.react-tabs__tab--selected .preference__subheading {
  @include themify() {
    color: getThemifyVariable("primary-text-color");
  }
}

.react-tabs__tab {
  text-align: center;
  color: black;
  display: flex;
  align-items: center;
  border-bottom: #{math.div(4, $base-font-size)}rem solid transparent;
  & + & {
    margin-left: #{math.div(45, $base-font-size)}rem;
  }
  &:hover {
    @include themify() {
      border-bottom: #{math.div(4, $base-font-size)}rem solid
        getThemifyVariable("button-background-hover-color");
    }
  }
}

.preference__radio-button {
  @extend %hidden-element;
}

input[type="number"]::-webkit-inner-spin-button,
input[type="number"]::-webkit-outer-spin-button {
  -webkit-appearance: none;
  margin: 0;
}

.preference__option {
  @include themify() {
    @extend %preference-option;
    margin-right: #{math.div(25, $base-font-size)}rem;
  }
  display: flex;
  flex-wrap: wrap;
  flex-direction: row;
}

.preference__option:last-child {
  margin-right: 0;
}

.preference__preview-button {
  @include themify() {
    @extend %preference-option;
    &:hover {
      color: getThemifyVariable("button-background-hover-color");
    }
  }
  margin-left: #{math.div(30, $base-font-size)}rem;
}

.preference__options {
  display: flex;
  justify-content: center;
}

.preference__radio-button:checked + .preference__option {
  @include themify() {
    //for some reason this won't work for getThemifyVariable
    color: map-get($theme-map, "heavy-text-color");
    font-weight: bold;
  }
}

.preference--hidden {
  @extend %hidden-element;
}

.preference__option.preference__canvas:not(:last-child) {
  padding-right: #{math.div(14, $base-font-size)}rem;
}
<|MERGE_RESOLUTION|>--- conflicted
+++ resolved
@@ -10,12 +10,7 @@
   display: flex;
   flex-direction: column;
   outline: none;
-<<<<<<< HEAD
   height: calc(80vh - #{math.div(65, $base-font-size)}rem);
-  max-height: #{math.div(460, $base-font-size)}rem;
-=======
-  height: calc(80vh - #{65 / $base-font-size}rem);
->>>>>>> c4480946
   & .react-tabs {
     max-height: 100%;
     display: flex;
@@ -26,8 +21,7 @@
   }
   
   @media (min-width: 770px) {
-    max-height: #{460 / $base-font-size}rem;
-    
+    max-height: #{math.div(460, $base-font-size)}rem;
   }
 }
 
