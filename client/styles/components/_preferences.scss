--- conflicted
+++ resolved
@@ -61,8 +61,6 @@
   text-align: left;
 }
 
-<<<<<<< HEAD
-=======
 .preference__subheadings {
   display: flex;
   flex-wrap: wrap;
@@ -72,7 +70,6 @@
   }
 }
 
->>>>>>> 8d0e59ef
 .preference {
   display: flex;
   flex-wrap: wrap;
@@ -133,8 +130,6 @@
   width: #{44 / $base-font-size}rem;
 }
 
-<<<<<<< HEAD
-=======
 .react-tabs__tab--selected {
   @include themify() {
     border-bottom: #{4 / $base-font-size}rem solid
@@ -179,7 +174,6 @@
   padding: 0 #{5 / $base-font-size}rem;
 }
 
->>>>>>> 8d0e59ef
 .preference__vertical-list {
   display: flex;
   flex-direction: column;
