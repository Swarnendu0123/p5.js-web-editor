.nav {
  height: #{42 / $base-font-size}rem;
  display: flex;
  flex-direction: row;
  justify-content: space-between;

  @include themify() {
    border-bottom: 1px dashed map-get($theme-map, 'inactive-text-color');
  }

  & button {
    padding: 0;
  }
}

.nav__items-left,
.nav__items-right {
  list-style: none;
  display: flex;
  flex-direction: row;
  justify-content: flex-end;
  height: 100%;
  align-items: center;
}

.nav__items-left {
  & button {
    @include themify() {
      color: getThemifyVariable('secondary-text-color');
    }
  }
}

.nav__item {
  position: relative;
  display: flex;
  align-items: center;
  justify-content: center;
  height: 100%;

  & button {
    padding: #{12 / $base-font-size}rem #{10 / $base-font-size}rem;
  }
}

.nav__item:first-child,
.nav__item--no-icon {
  padding-left: #{15 / $base-font-size}rem;
}

.nav__item:last-child {
  padding-right: #{15 / $base-font-size}rem;
}

.nav__item:hover {
  .nav__item-header {
    @include themify() {
      color: getThemifyVariable('nav-hover-color');
    }
  }
  
  & g, & path {
    @include themify() {
      fill: getThemifyVariable('nav-hover-color');
    }
  }

  .nav__item-header-triangle polygon {
    @include themify() {
      fill: getThemifyVariable('nav-hover-color');
    }
  }
}

.nav__item-header:hover {
  @include themify() {
    color: getThemifyVariable('nav-hover-color');
  }
  & g, & path {
    @include themify() {
      fill: getThemifyVariable('nav-hover-color');
    }
  }
}

.nav__item-header-triangle {
	margin-left: #{5 / $base-font-size}rem;
}

.nav__dropdown {
  @include themify() {
      color: getThemifyVariable('nav-hover-color');
    }
}

.nav__item-header-triangle {
	margin-left: #{5 / $base-font-size}rem;
}

.nav__dropdown {
<<<<<<< HEAD
  @include themify() {
      color: getThemifyVariable('nav-hover-color');
    }
}

.nav__item-header-triangle {
	margin-left: #{5 / $base-font-size}rem;
}

.nav__dropdown {
=======
>>>>>>> 8d0e59ef
  @extend %dropdown-open-left;
  display: none;
  .nav__item--open & {
    display: flex;
  }
}

.nav__items-right {
  padding-right: #{20 / $base-font-size}rem;

  & .nav__dropdown {
    width: #{121 / $base-font-size}rem;
  }
}

.nav__item-spacer {
  @include themify() {
    color: map-get($theme-map, 'inactive-text-color');
    margin: 0 #{8 / $base-font-size}rem;
  }
}

// .nav__dropdown button {
//   padding: 0;
// }

.nav__dropdown-item {
  & button,
  & a {
    width: 100%;
    height: 100%;
    display: flex;
    justify-content: space-between;
    align-items: center;
  }
}

.nav__announce {
  position: absolute;
  top: #{40 / $base-font-size}rem;
  right: #{88 / $base-font-size}rem;
  width: #{398 / $base-font-size}rem;
  padding: #{5 / $base-font-size}rem 0;
  text-transform: uppercase;
  background-color: #ffbc00;
  color: white;
  text-align: center;
  padding: #{7 / $base-font-size}rem #{8 / $base-font-size}rem;
  line-height: 145%;
  z-index: 0;
}

.nav__item-logo {
  position: relative;
  height: #{42 / $base-font-size}rem;
  width: #{56 / $base-font-size}rem;

  & span {
    position: absolute;
  }
}
.svg__logo g > path {
  @include themify() {
      fill: getThemifyVariable('logo-color');
    }
}
.svg__logo g g:first-of-type path {
  fill: none;
}

.nav__keyboard-shortcut {
  font-size: #{12 / $base-font-size}rem;
  font-family: Inconsololata, monospace;

  @include themify() {
    color: getThemifyVariable('keyboard-shortcut-color');
  }

  .nav__dropdown-item:hover & {
    @include themify() {
      color: getThemifyVariable('button-hover-color');
    }
  }
}

.nav__back-icon {
  & g, & path {
    opacity: 1;
    @include themify() {
      fill: getThemifyVariable('inactive-text-color');
    }
  }
  margin-right: #{5 / $base-font-size}rem;
}

.nav__back-link {
  display: flex;
}<|MERGE_RESOLUTION|>--- conflicted
+++ resolved
@@ -98,19 +98,6 @@
 }
 
 .nav__dropdown {
-<<<<<<< HEAD
-  @include themify() {
-      color: getThemifyVariable('nav-hover-color');
-    }
-}
-
-.nav__item-header-triangle {
-	margin-left: #{5 / $base-font-size}rem;
-}
-
-.nav__dropdown {
-=======
->>>>>>> 8d0e59ef
   @extend %dropdown-open-left;
   display: none;
   .nav__item--open & {
