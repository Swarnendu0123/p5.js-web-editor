.toolbar__play-button {
	@include themify() {
		@extend %toolbar-button;
		display: flex;
		justify-content: center;
		align-items: center;
		padding: 0 0 0 #{3 / $base-font-size}rem;
		&--selected {
			@extend %toolbar-button--selected;
		}
		&:disabled {
			cursor: auto;
			& g, & path {
				fill: getThemifyVariable('button-border-color');
			}
			&:hover {
				background-color: getThemifyVariable('toolbar-button-background-color');
				& g, & path {
					fill: getThemifyVariable('button-border-color');
				}
			}
	    }
	}
	margin-right: #{15 / $base-font-size}rem;
	span {
		padding-left: #{4 / $base-font-size}rem;
		display: flex;
		align-items: center;
		justify-content: center;
		width: #{20 / $base-font-size}rem;
		height: #{20 / $base-font-size}rem;
	}
}

.toolbar__play-sketch-button {
	@extend %hidden-element;
}

.toolbar__stop-button {
	@include themify() {
		@extend %toolbar-button;
		display: flex;
		justify-content: center;
		align-items: center;
		margin-right: #{15 / $base-font-size}rem;
		padding: 0;
		&--selected {
			@extend %toolbar-button--selected;
		}
	}
	span {
		display: flex;
		align-items: center;
		justify-content: center;
		width: #{20 / $base-font-size}rem;
		height: #{20 / $base-font-size}rem;
	}
}

.toolbar__preferences-button {
	@include themify() {
		@extend %toolbar-button;
		display: flex;
		justify-content: center;
		align-items: center;
		padding: 0;
		&--selected {
			@extend %toolbar-button--selected;
		}
	}
	margin-left: auto;
	& span {
		padding-left: #{1 / $base-font-size}rem;
		display: flex;
		align-items: center;
		justify-content: center;
		width: #{20 / $base-font-size}rem;
		height: #{20 / $base-font-size}rem;
	}
}

.toolbar__logo {
	margin-right: #{30 / $base-font-size}rem;
	@include themify() {
		& g, & path {
			fill: getThemifyVariable('logo-color');
		}
	}
}

.toolbar {
	padding: #{10 / $base-font-size}rem #{20 / $base-font-size}rem;
	display: flex;
	align-items: center;
	@include themify() {
		border-bottom: 1px dashed map-get($theme-map, 'nav-border-color');
	}
}

.toolbar__project-name-container {
	@include themify() {
		border-color: getThemifyVariable('inactive-text-color');
	}
	margin-left: #{10 / $base-font-size}rem;
	padding-left: #{10 / $base-font-size}rem;
  display: flex;
  align-items: center;
}

.toolbar__project-name {
	@include themify() {
		color: getThemifyVariable('secondary-text-color');
		&:hover {
		color: getThemifyVariable('logo-color');
		  & .toolbar__edit-name-button path {
		  	fill: getThemifyVariable('logo-color');
		  }
		}
	}
	cursor: pointer;
	display: flex;
	align-items: center;

	.toolbar__project-name-container--editing & {
		display: none;
	}
}

.toolbar__project-name-input {
	display: none;
	border: 0px;
	.toolbar__project-name-container--editing & {
		display: block;
	}
}

.toolbar__project-owner {
	margin-left: #{5 / $base-font-size}rem;
	@include themify() {
		color: getThemifyVariable('secondary-text-color');
	}
}

.toolbar__autorefresh-label {
	@include themify() {
<<<<<<< HEAD
		color: getThemifyVariable('inactive-text-color');
	}
	margin-left: #{5 / $base-font-size}rem;
	font-size: #{12 / $base-font-size}rem;
}

.toolbar__autorefresh {
	display: flex;
	align-items: center;
}

.toolbar__serve-secure {
	margin-left: #{20 / $base-font-size}rem;
}

.toolbar__serve-secure-label {
	@include themify() {
		color: getThemifyVariable('inactive-text-color');
=======
		color: getThemifyVariable('secondary-text-color');
>>>>>>> ce7a85da
	}
	margin-left: #{5 / $base-font-size}rem;
	font-size: #{12 / $base-font-size}rem;
}

.checkbox__autorefresh{
	cursor: pointer;
}

.toolbar__edit-name-button {
	display: inline-block;
	vertical-align: top;
	width: #{18 / $base-font-size}rem;
	height: #{18 / $base-font-size}rem;
	@include themify() {
		& path {
			fill: getThemifyVariable('secondary-text-color');
		}
	}
}<|MERGE_RESOLUTION|>--- conflicted
+++ resolved
@@ -143,8 +143,7 @@
 
 .toolbar__autorefresh-label {
 	@include themify() {
-<<<<<<< HEAD
-		color: getThemifyVariable('inactive-text-color');
+		color: getThemifyVariable('secondary-text-color');
 	}
 	margin-left: #{5 / $base-font-size}rem;
 	font-size: #{12 / $base-font-size}rem;
@@ -153,21 +152,6 @@
 .toolbar__autorefresh {
 	display: flex;
 	align-items: center;
-}
-
-.toolbar__serve-secure {
-	margin-left: #{20 / $base-font-size}rem;
-}
-
-.toolbar__serve-secure-label {
-	@include themify() {
-		color: getThemifyVariable('inactive-text-color');
-=======
-		color: getThemifyVariable('secondary-text-color');
->>>>>>> ce7a85da
-	}
-	margin-left: #{5 / $base-font-size}rem;
-	font-size: #{12 / $base-font-size}rem;
 }
 
 .checkbox__autorefresh{
