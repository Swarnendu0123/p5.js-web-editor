.toolbar__play-button {
	@extend %toolbar-button;
	margin-right: #{15 / $base-font-size}rem;
	&--selected {
		@extend %toolbar-button--selected;
	}
	& span {
		padding-left: #{2 / $base-font-size}rem;
	}
}

.toolbar__stop-button {
	@extend %toolbar-button;
	&--selected {
		@extend %toolbar-button--selected;
	}
}

.toolbar__preferences-button {
	@extend %toolbar-button;
	line-height: #{50 / $base-font-size}rem;
	margin-left: auto;
	&--selected {
		@extend %toolbar-button--selected;
	}
}

.toolbar__logo {
	margin-right: #{30 / $base-font-size}rem;
}

.toolbar {
	padding: #{20 / $base-font-size}rem #{60 / $base-font-size}rem;
	display: flex;
	align-items: center;
}

.toolbar__project-name-container {
	border-left: 2px dashed;
	margin-left: #{10 / $base-font-size}rem;
	padding-left: #{10 / $base-font-size}rem;
	height: 70%;
  display: flex;
  align-items: center;
}

.toolbar__project-name {
	color: $light-inactive-text-color;
	cursor: pointer;
	&:hover {
		color: $light-primary-text-color;
	}
	&:focus {
		color: $light-inactive-text-color;
	}
}

<<<<<<< HEAD
.toolbar__button-label {
	@extend %hidden-label
=======
.toolbar__project-owner {
	margin-left: #{5 / $base-font-size}rem;
>>>>>>> 8d8e399a
}<|MERGE_RESOLUTION|>--- conflicted
+++ resolved
@@ -55,11 +55,9 @@
 	}
 }
 
-<<<<<<< HEAD
 .toolbar__button-label {
 	@extend %hidden-label
-=======
+}
 .toolbar__project-owner {
 	margin-left: #{5 / $base-font-size}rem;
->>>>>>> 8d8e399a
 }