.api-key-form__summary {
  padding-top: #{25 / $base-font-size}rem;
}

.api-key-form__section {
  padding-bottom: #{15 / $base-font-size}rem;
}

.api-key-form__title {
  padding: #{15 / $base-font-size}rem 0;
  font-size: #{21 / $base-font-size}rem;
  font-weight: bold;
}
<<<<<<< HEAD
=======

.api-key-form__create-button {
  display: flex;
  justify-content: center;
  align-items: center;
}

.api-key-form__create-icon {
  display: flex;
  height: #{12 / $base-font-size}rem;
  margin-right: #{3 / $base-font-size}rem;
}

.api-key-form__create-button .isvg {
  padding-right: 10px;
}

>>>>>>> 2308d06f
.api-key-list {
  display: block;
  max-width: 900px;
  border-collapse: collapse;
  table-layout: fixed;

  thead tr th {
    width: 30%;
  }

  thead tr th:last-child {
    width: 10%;
  }

  th {
    padding: #{5 / $base-font-size}rem;
  }

  td {
    padding: #{15 / $base-font-size}rem #{5 / $base-font-size}rem;
  }

  tbody tr:nth-child(odd) {
    @include themify() {
      background: getThemifyVariable('table-row-stripe-color');
    }
  }
}

.api-key-list__action {
  text-align: center;
}

.api-key-list__delete-button {
    width:#{20 / $base-font-size}rem;
    height:#{20 / $base-font-size}rem;

    text-align: center;

    @include themify() {
      background-color: transparent;
      border: none;
      cursor: pointer;
      padding: 0;
      position: initial;
      left: 0;
      top: 0;
        & g, & path {
          opacity: 1;
          fill: getThemifyVariable('icon-color');
        }
    }
}

.api-key-list__delete-button:hover {
  @include themify() {
      & g, & path {
        opacity: 1;
        fill: getThemifyVariable('icon-hover-color');
      }
  }
}

.api-key-form__new-token__title {
  margin-bottom: #{10 / $base-font-size}rem;
  font-size: #{18 / $base-font-size}rem;
  font-weight: bold;
}

.api-key-form__new-token__info {
  padding: #{10 / $base-font-size}rem 0;
}<|MERGE_RESOLUTION|>--- conflicted
+++ resolved
@@ -11,26 +11,7 @@
   font-size: #{21 / $base-font-size}rem;
   font-weight: bold;
 }
-<<<<<<< HEAD
-=======
 
-.api-key-form__create-button {
-  display: flex;
-  justify-content: center;
-  align-items: center;
-}
-
-.api-key-form__create-icon {
-  display: flex;
-  height: #{12 / $base-font-size}rem;
-  margin-right: #{3 / $base-font-size}rem;
-}
-
-.api-key-form__create-button .isvg {
-  padding-right: 10px;
-}
-
->>>>>>> 2308d06f
 .api-key-list {
   display: block;
   max-width: 900px;
