@use "sass:math";

.form-container {
	text-align: center;
	display: flex;
	flex-direction: column;
	align-items: center;
	justify-content: center;
	flex: 1;

	@media (max-width: 550px) {
		text-align: left;
		justify-content: start;
	}
}

.form-container--align-left {
	text-align: left;
}

.form-container--align-top {
	height: unset;
}

.form-container__header {
	width: 100%;
	padding: #{math.div(15, $base-font-size)}rem #{math.div(34, $base-font-size)}rem;
	display: flex;
	justify-content: space-between;
}

.form-container__content {
	height: 100%;
	display: flex;
	flex-direction: column;
	justify-content: center;
	align-items: center;
	margin-bottom: 20px;
}

.form-container--align-left .form-container__content {
	align-items: left;
}

.form-container__title {
	font-weight: normal;
	@include themify() {
		color: getThemifyVariable("form-title-color");
	}

	@media (max-width: 770px) {
		display: none;
	}
}

.form-container__context {
	@include themify() {
		color: getThemifyVariable("secondary-text-color");
	}
}

.form-container__divider {
	padding: #{math.div(20, $base-font-size)}rem 0;
}

.form-container__logo-button {
	@include icon();
}

.form-container__exit-button {
	@include icon();
}

.form-container__stack > * + * {
<<<<<<< HEAD
	margin-top: #{math.div(10, $base-font-size)}rem;
}
=======
	margin-top: #{10 / $base-font-size}rem;
}
.form__navigation-options a {
	font-weight: bold;
  }
>>>>>>> ca74574c
<|MERGE_RESOLUTION|>--- conflicted
+++ resolved
@@ -72,13 +72,8 @@
 }
 
 .form-container__stack > * + * {
-<<<<<<< HEAD
 	margin-top: #{math.div(10, $base-font-size)}rem;
-}
-=======
-	margin-top: #{10 / $base-font-size}rem;
 }
 .form__navigation-options a {
 	font-weight: bold;
-  }
->>>>>>> ca74574c
+  }