@use "sass:math";

.form-container {
	text-align: center;
	display: flex;
	flex-direction: column;
	align-items: center;
	justify-content: center;
	flex: 1;

	@media (max-width: 550px) {
		text-align: left;
		justify-content: start;
	}
}

.form-container--align-left {
	text-align: left;
}

.form-container--align-top {
	height: unset;
}

.form-container__header {
	width: 100%;
	padding: #{math.div(15, $base-font-size)}rem #{math.div(34, $base-font-size)}rem;
	display: flex;
	justify-content: space-between;
}

.form-container__content {
	height: 100%;
	max-width: 90vw;
	display: flex;
	flex-direction: column;
	justify-content: center;
	align-items: center;
	margin-bottom: 20px;
}

.form-container--align-left .form-container__content {
	align-items: left;
}

.form-container__title {
	font-weight: normal;
	@include themify() {
		color: getThemifyVariable("form-title-color");
	}

	@media (max-width: 770px) {
		display: none;
	}
}

.form-container__context {
	@include themify() {
		color: getThemifyVariable("secondary-text-color");
	}
}

.form-container__divider {
<<<<<<< HEAD
	padding: #{math.div(20, $base-font-size)}rem 0;
=======
	padding: #{20 / $base-font-size}rem 0;

	@media (max-width: 770px) {
		text-align: center;
	}
>>>>>>> c4480946
}

.form-container__logo-button {
	@include icon();
}

.form-container__exit-button {
	@include icon();
}

.form-container__stack > * + * {
	margin-top: #{math.div(10, $base-font-size)}rem;
}
.form__navigation-options a {
	font-weight: bold;
  }<|MERGE_RESOLUTION|>--- conflicted
+++ resolved
@@ -61,15 +61,11 @@
 }
 
 .form-container__divider {
-<<<<<<< HEAD
 	padding: #{math.div(20, $base-font-size)}rem 0;
-=======
-	padding: #{20 / $base-font-size}rem 0;
 
 	@media (max-width: 770px) {
 		text-align: center;
 	}
->>>>>>> c4480946
 }
 
 .form-container__logo-button {
