--- conflicted
+++ resolved
@@ -8,14 +8,6 @@
 2. `$ npm install`
 3. Install MongoDB and make sure it is running
 4. Create a file called `.env` in the root of this directory that looks like
-<<<<<<< HEAD
-  ```bash
-  MONGO_URL=mongodb://localhost:27017/p5js-web-editor
-  PORT=8000
-  SESSION_SECRET=whatever_you_want_this_to_be_it_only_matters_for_production
-  ```
-  Or, if you don't want to do that, just ask me to send you mine.
-=======
 ```bash
 MONGO_URL=mongodb://localhost:27017/p5js-web-editor
 PORT=8000
@@ -25,9 +17,9 @@
 S3_BUCKET=<your-s3-bucket>
 ```
 Or, if you don't want to do that, just ask me to send you mine. Refer to [this gist](https://gist.github.com/catarak/70c9301f0fd1ac2d6b58de03f61997e3) for creating an S3 bucket for testing, or if you don't want to do that, I will send you my AWS credentials. 
->>>>>>> ac9de859
+
 5. `$ npm start`
-6. Navigate to [http://localhost:8000](http://localhost:8000) in your browser
+6. Navigate to (http://localhost:8000)[http://localhost:8000] in your browser
 7. Install the [React Developer Tools](https://chrome.google.com/webstore/detail/react-developer-tools/fmkadmapgofadopljbjfkapdkoienihi?hl=en).
 8. Open and close the Redux DevTools using `ctrl+h`, and move them with `ctrl+w`
 
@@ -36,14 +28,6 @@
 2. `$ npm install`
 3. Install MongoDB and make sure it is running
 4. Create a file called `.env` in the root of this directory that looks like
-<<<<<<< HEAD
-  ```bash
-  MONGO_URL=mongodb://localhost:27017/p5js-web-editor
-  PORT=8000
-  SESSION_SECRET=make_this_a_long-random_string_like_maybe_126_characters_long
-  ```
-  Or, if you don't want to do that, just ask me to send you mine.
-=======
 ```bash
 MONGO_URL=mongodb://localhost:27017/p5js-web-editor
 PORT=8000
@@ -53,7 +37,7 @@
 S3_BUCKET=<your-s3-bucket>
 ```
 Or, if you don't want to do that, just ask me to send you mine. Refer to [this gist](https://gist.github.com/catarak/70c9301f0fd1ac2d6b58de03f61997e3) for creating an S3 bucket for testing, or if you don't want to do that, I will send you my AWS credentials. 
->>>>>>> ac9de859
+
 5. `$ npm run build`
 6. `$ npm run start:prod`
 
@@ -76,5 +60,5 @@
 * https://github.com/petehunt/react-howto
 * https://github.com/jsbin/jsbin (especially look at the console)
 * Need to figure out how to solve the XSS issue, https://github.com/jsbin/jsbin/wiki/Best-practices-for-building-your-own-live-paste-bin
-	* https://www.npmjs.com/package/express-subdomain
+* https://www.npmjs.com/package/express-subdomain
 * https://github.com/jsbin/jsbin/blob/master/public/js/render/console.js - the code is a little messy but it might be our only hope for a console 