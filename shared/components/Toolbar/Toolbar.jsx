--- conflicted
+++ resolved
@@ -19,13 +19,8 @@
 
 		return (
 			<div className="toolbar">
-<<<<<<< HEAD
-				<img className="toolbar__logo" src={logoUrl}/>
+				<img className="toolbar__logo" src={logoUrl} alt="p5js Logo"/>
 				<button className={playButtonClass} onClick={this.props.startSketch}>
-=======
-				<img className="toolbar__logo" src={logoUrl} alt="p5js Logo"/>
-				<div className={playButtonClass} onClick={this.props.startSketch}>
->>>>>>> 50c0354e
 					<Isvg src={playUrl} alt="Play Sketch" />
 				</button>
 				<button className={stopButtonClass} onClick={this.props.stopSketch}>
