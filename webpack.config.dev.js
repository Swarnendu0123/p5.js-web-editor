--- conflicted
+++ resolved
@@ -1,12 +1,7 @@
 const webpack = require('webpack');
-<<<<<<< HEAD
 if (process.env.NODE_ENV === 'development') {
   require('dotenv').config();
 }
-=======
-const path = require('path');
-require('dotenv').config();
->>>>>>> 3e97360c
 
 module.exports = [{
   devtool: 'cheap-module-eval-source-map',
