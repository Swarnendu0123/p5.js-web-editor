--- conflicted
+++ resolved
@@ -38,11 +38,8 @@
       { "ignorePureComponents": true
     }],
     "class-methods-use-this": 0,
-<<<<<<< HEAD
-    "react/jsx-no-bind": [2, {"allowBind": true, "allowArrowFunctions": true}]
-=======
+    "react/jsx-no-bind": [2, {"allowBind": true, "allowArrowFunctions": true}],
     "no-return-assign": [2, "except-parens"]
->>>>>>> e0857731
   },
   "plugins": [
     "react", "jsx-a11y", "import"
