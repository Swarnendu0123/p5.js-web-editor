--- conflicted
+++ resolved
@@ -34,12 +34,8 @@
         window.process.env.UPLOAD_LIMIT = ${process.env.UPLOAD_LIMIT ? `${process.env.UPLOAD_LIMIT}` : undefined};
         window.process.env.MOBILE_ENABLED = ${process.env.MOBILE_ENABLED ? `${process.env.MOBILE_ENABLED}` : undefined};
         window.process.env.TRANSLATIONS_ENABLED = ${process.env.TRANSLATIONS_ENABLED === 'true' ? true : false}; 
-<<<<<<< HEAD
         window.process.env.PREVIEW_URL = '${process.env.PREVIEW_URL}';
-
-=======
         window.process.env.PREVIEW_SCRIPTS_URL = '${process.env.NODE_ENV === 'production' ? `${assetsManifest['/previewScripts.js']}` : '/previewScripts.js'}';
->>>>>>> f1eee4bf
       </script>
     </head>
     <body>
