--- conflicted
+++ resolved
@@ -75,17 +75,12 @@
       options.url !== null ||
       options.url !== ''
     ) {
-<<<<<<< HEAD
       try {
         const { data } = await axios.request(options);
         file.content = data;
       } catch (err) {
         throw err;
       }
-=======
-      file.content = await rp(options);
-
->>>>>>> aa51e20b
       // NOTE: remove the URL property if there's content
       // Otherwise the p5 editor will try to pull from that url
       if (file.content !== null) delete file.url;
@@ -117,13 +112,8 @@
 async function getCategories() {
   try {
     const options = Object.assign({}, githubRequestOptions);
-<<<<<<< HEAD
     options.url = `${options.url}/p5js${branchRef}`;
     const { data } = await axios.request(options);
-=======
-    options.url = `${options.url}/examples/p5js${branchRef}`;
-    const results = await rp(options);
->>>>>>> aa51e20b
 
     return data;
   } catch (err) {
@@ -143,12 +133,7 @@
     // let options = Object.assign({url: `${requestOptions.url}/${categories.path}${branchRef}`}, requestOptions)
     const options = Object.assign({}, githubRequestOptions);
     options.url = `${options.url}${categories.path}${branchRef}`;
-<<<<<<< HEAD
     // console.log(options)
-=======
-
-    const sketchDirs = await rp(options);
->>>>>>> aa51e20b
 
     try {
       const { data } = await axios.request(options);
