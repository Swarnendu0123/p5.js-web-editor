import Express from 'express';
import mongoose from 'mongoose';
import bodyParser from 'body-parser';
import cookieParser from 'cookie-parser';
import cors from 'cors';
import session from 'express-session';
import connectMongo from 'connect-mongo';
import passport from 'passport';
import path from 'path';
import basicAuth from 'express-basic-auth';

// Webpack Requirements
import webpack from 'webpack';
import webpackDevMiddleware from 'webpack-dev-middleware';
import webpackHotMiddleware from 'webpack-hot-middleware';
import config from '../webpack/config.dev';

// Import all required modules
import api from './routes/api.routes';
import users from './routes/user.routes';
import sessions from './routes/session.routes';
import projects from './routes/project.routes';
import files from './routes/file.routes';
import aws from './routes/aws.routes';
import serverRoutes from './routes/server.routes';
import embedRoutes from './routes/embed.routes';
import assetRoutes from './routes/asset.routes';
import { requestsOfTypeJSON } from './utils/requestsOfType';

import { renderIndex } from './views/index';
import { get404Sketch } from './views/404Page';

const app = new Express();
const MongoStore = connectMongo(session);

app.get('/health', (req, res) => res.json({ success: true }));

// For basic auth, in setting up beta editor
if (process.env.BASIC_USERNAME && process.env.BASIC_PASSWORD) {
  app.use(basicAuth({
    users: {
      [process.env.BASIC_USERNAME]: process.env.BASIC_PASSWORD
    },
    challenge: true
  }));
}

const corsOriginsWhitelist = [
  /p5js\.org$/,
];

// Run Webpack dev server in development mode
if (process.env.NODE_ENV === 'development') {
  const compiler = webpack(config);
<<<<<<< HEAD
  app.use(webpackDevMiddleware(compiler, { lazy: false, noInfo: true, publicPath: config[0].output.publicPath }));
=======
  app.use(webpackDevMiddleware(compiler, { noInfo: true, publicPath: config.output.publicPath }));
>>>>>>> 8d0e59ef
  app.use(webpackHotMiddleware(compiler));

  corsOriginsWhitelist.push(/localhost/);
}

const mongoConnectionString = process.env.MONGO_URL;
app.set('trust proxy', true);

// Enable Cross-Origin Resource Sharing (CORS) for all origins
const corsMiddleware = cors({
  credentials: true,
  origin: corsOriginsWhitelist,
});
app.use(corsMiddleware);
// Enable pre-flight OPTIONS route for all end-points
app.options('*', corsMiddleware);

// Body parser, cookie parser, sessions, serve public assets

app.use(Express.static(path.resolve(__dirname, '../dist/static'), {
  maxAge: process.env.STATIC_MAX_AGE || (process.env.NODE_ENV === 'production' ? '1d' : '0')
}));
app.use(bodyParser.urlencoded({ limit: '50mb', extended: true }));
app.use(bodyParser.json({ limit: '50mb' }));
app.use(cookieParser());
app.use(session({
  resave: true,
  saveUninitialized: false,
  secret: process.env.SESSION_SECRET,
  proxy: true,
  name: 'sessionId',
  cookie: {
    httpOnly: true,
    secure: false,
  },
  store: new MongoStore({
    url: mongoConnectionString,
    autoReconnect: true
  })
}));

app.use(passport.initialize());
app.use(passport.session());
app.use('/api/v1', requestsOfTypeJSON(), api);
app.use('/editor', requestsOfTypeJSON(), users);
app.use('/editor', requestsOfTypeJSON(), sessions);
app.use('/editor', requestsOfTypeJSON(), files);
app.use('/editor', requestsOfTypeJSON(), projects);
app.use('/editor', requestsOfTypeJSON(), aws);

// This is a temporary way to test access via Personal Access Tokens
// Sending a valid username:<personal-access-token> combination will
// return the user's information.
app.get(
  '/api/v1/auth/access-check',
  passport.authenticate('basic', { session: false }), (req, res) => res.json(req.user)
);

app.use(assetRoutes);
// this is supposed to be TEMPORARY -- until i figure out
// isomorphic rendering
app.use('/', serverRoutes);

app.use('/', embedRoutes);
app.get('/auth/github', passport.authenticate('github'));
app.get('/auth/github/callback', passport.authenticate('github', { failureRedirect: '/login' }), (req, res) => {
  res.redirect('/');
});

app.get('/auth/google', passport.authenticate('google'));
app.get('/auth/google/callback', passport.authenticate('google', { failureRedirect: '/login' }), (req, res) => {
  res.redirect('/');
});

// configure passport
require('./config/passport');
// const passportConfig = require('./config/passport');

// Connect to MongoDB
mongoose.Promise = global.Promise;
mongoose.connect(mongoConnectionString, { useMongoClient: true });
mongoose.connection.on('error', () => {
  console.error('MongoDB Connection Error. Please make sure that MongoDB is running.');
  process.exit(1);
});

app.get('/', (req, res) => {
  res.sendFile(renderIndex());
});

// Handle API errors
app.use('/api', (error, req, res, next) => {
  if (error && error.code && !res.headersSent) {
    res.status(error.code).json({ error: error.message });
    return;
  }

  next(error);
});


// Handle missing routes.
app.get('*', (req, res) => {
  res.status(404);
  if (req.accepts('html')) {
    get404Sketch(html => res.send(html));
    return;
  }
  if (req.accepts('json')) {
    res.send({ error: 'Not found.' });
    return;
  }
  res.type('txt').send('Not found.');
});

// start app
app.listen(process.env.PORT, (error) => {
  if (!error) {
    console.log(`p5js web editor is running on port: ${process.env.PORT}!`); // eslint-disable-line
  }
});

export default app;<|MERGE_RESOLUTION|>--- conflicted
+++ resolved
@@ -52,11 +52,7 @@
 // Run Webpack dev server in development mode
 if (process.env.NODE_ENV === 'development') {
   const compiler = webpack(config);
-<<<<<<< HEAD
-  app.use(webpackDevMiddleware(compiler, { lazy: false, noInfo: true, publicPath: config[0].output.publicPath }));
-=======
   app.use(webpackDevMiddleware(compiler, { noInfo: true, publicPath: config.output.publicPath }));
->>>>>>> 8d0e59ef
   app.use(webpackHotMiddleware(compiler));
 
   corsOriginsWhitelist.push(/localhost/);
