import Express from 'express';
import mongoose from 'mongoose';
import bodyParser from 'body-parser';
import cookieParser from 'cookie-parser';
import cors from 'cors';
import session from 'express-session';
import connectMongo from 'connect-mongo';
import passport from 'passport';
import path from 'path';
import { URL } from 'url';

// Webpack Requirements
import webpack from 'webpack';
import webpackDevMiddleware from 'webpack-dev-middleware';
import webpackHotMiddleware from 'webpack-hot-middleware';
import config from '../webpack.config.dev';

// Import all required modules
import users from './routes/user.routes';
import sessions from './routes/session.routes';
import projects from './routes/project.routes';
import files from './routes/file.routes';
import aws from './routes/aws.routes';
import serverRoutes from './routes/server.routes';
import embedRoutes from './routes/embed.routes';
import assetRoutes from './routes/asset.routes';
import { requestsOfTypeJSON } from './utils/requestsOfType';

import { renderIndex } from './views/index';
import { get404Sketch } from './views/404Page';

const app = new Express();
const MongoStore = connectMongo(session);

const corsOriginsWhitelist = [
  /p5js\.org$/,
];

// Run Webpack dev server in development mode
if (process.env.NODE_ENV === 'development') {
  const compiler = webpack(config);
  app.use(webpackDevMiddleware(compiler, { noInfo: true, publicPath: config[0].output.publicPath }));
  app.use(webpackHotMiddleware(compiler));

  corsOriginsWhitelist.push(/localhost/);
}

<<<<<<< HEAD
let mongoConnectionString;
if (process.env.NODE_ENV === 'production') {
  const {
    MONGO_RW_USERNAME,
    MONGO_RW_PASSWORD,
    MONGO_HOSTNAME,
    MONGO_PORT,
    MONGO_NAME
  } = process.env;
  const muo = new URL(`mongodb://${MONGO_HOSTNAME}:${MONGO_PORT}/${MONGO_NAME}`);
  muo.username = MONGO_RW_USERNAME;
  muo.password = MONGO_RW_PASSWORD;
  mongoConnectionString = `${muo.href}`;
} else {
  mongoConnectionString = process.env.MONGO_URL;
}
=======
app.set('trust proxy', true);
>>>>>>> 3e97360c

// Enable Cross-Origin Resource Sharing (CORS) for all origins
const corsMiddleware = cors({
  credentials: true,
  origin: corsOriginsWhitelist,
});
app.use(corsMiddleware);
// Enable pre-flight OPTIONS route for all end-points
app.options('*', corsMiddleware);

// Body parser, cookie parser, sessions, serve public assets

app.use(Express.static(path.resolve(__dirname, '../dist/static'), {
  maxAge: process.env.STATIC_MAX_AGE || (process.env.NODE_ENV === 'production' ? '1d' : '0')
}));
app.use(bodyParser.urlencoded({ limit: '50mb', extended: true }));
app.use(bodyParser.json({ limit: '50mb' }));
app.use(cookieParser());
app.use(session({
  resave: true,
  saveUninitialized: false,
  secret: process.env.SESSION_SECRET,
  proxy: true,
  name: 'sessionId',
  cookie: {
    httpOnly: true,
    secure: false,
  },
  store: new MongoStore({
    url: mongoConnectionString,
    autoReconnect: true
  })
}));

app.use(passport.initialize());
app.use(passport.session());
app.use('/api', requestsOfTypeJSON(), users);
app.use('/api', requestsOfTypeJSON(), sessions);
app.use('/api', requestsOfTypeJSON(), projects);
app.use('/api', requestsOfTypeJSON(), files);
app.use('/api', requestsOfTypeJSON(), aws);
app.use(assetRoutes);
// this is supposed to be TEMPORARY -- until i figure out
// isomorphic rendering
app.use('/', serverRoutes);

app.use('/', embedRoutes);
app.get('/auth/github', passport.authenticate('github'));
app.get('/auth/github/callback', passport.authenticate('github', { failureRedirect: '/login' }), (req, res) => {
  res.redirect('/');
});

app.get('/auth/google', passport.authenticate('google'));
app.get('/auth/google/callback', passport.authenticate('google', { failureRedirect: '/login' }), (req, res) => {
  res.redirect('/');
});

// configure passport
require('./config/passport');
// const passportConfig = require('./config/passport');

// Connect to MongoDB
mongoose.connect(mongoConnectionString);
mongoose.connection.on('error', () => {
  console.error('MongoDB Connection Error. Please make sure that MongoDB is running.');
  process.exit(1);
});

app.get('/', (req, res) => {
  res.sendFile(renderIndex());
});

// Handle missing routes.
app.get('*', (req, res) => {
  res.status(404);
  if (req.accepts('html')) {
    get404Sketch(html => res.send(html));
    return;
  }
  if (req.accepts('json')) {
    res.send({ error: 'Not found.' });
    return;
  }
  res.type('txt').send('Not found.');
});

// start app
app.listen(process.env.PORT, (error) => {
  if (!error) {
    console.log(`p5js web editor is running on port: ${process.env.PORT}!`); // eslint-disable-line
  }
});

export default app;<|MERGE_RESOLUTION|>--- conflicted
+++ resolved
@@ -45,7 +45,6 @@
   corsOriginsWhitelist.push(/localhost/);
 }
 
-<<<<<<< HEAD
 let mongoConnectionString;
 if (process.env.NODE_ENV === 'production') {
   const {
@@ -62,9 +61,7 @@
 } else {
   mongoConnectionString = process.env.MONGO_URL;
 }
-=======
 app.set('trust proxy', true);
->>>>>>> 3e97360c
 
 // Enable Cross-Origin Resource Sharing (CORS) for all origins
 const corsMiddleware = cors({
