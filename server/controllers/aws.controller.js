import { v4 as uuidv4 } from 'uuid';
import S3Policy from 's3-policy-v4';
import {
  S3Client,
  HeadObjectCommand,
  CopyObjectCommand,
  ListObjectsCommand,
  DeleteObjectsCommand
} from '@aws-sdk/client-s3';
import mongoose from 'mongoose';
import { getProjectsForUserId } from './project.controller';
import User from '../models/user';

const { ObjectId } = mongoose.Types;

const s3Client = new S3Client({
  credentials: {
    accessKeyId: process.env.AWS_ACCESS_KEY,
    secretAccessKey: process.env.AWS_SECRET_KEY
  },
  region: process.env.AWS_REGION
});

const s3Bucket =
  process.env.S3_BUCKET_URL_BASE ||
  `https://s3-${process.env.AWS_REGION}.amazonaws.com/${process.env.S3_BUCKET}/`;

function getExtension(filename) {
  const i = filename.lastIndexOf('.');
  return i < 0 ? '' : filename.substr(i);
}

export function getObjectKey(url) {
  const urlArray = url.split('/');
  const objectKey = urlArray.pop();
  const userId = urlArray.pop();
  if (ObjectId.isValid(userId) && userId === new ObjectId(userId).toString()) {
    return `${userId}/${objectKey}`;
  }
  return objectKey;
}

export async function deleteObjectsFromS3(keyList, callback) {
  const objectsToDelete = keyList.map((key) => ({ Key: key }));

  if (objectsToDelete.length > 0) {
    const params = {
      Bucket: process.env.S3_BUCKET,
      Delete: { Objects: objectsToDelete }
    };

    try {
      await s3Client.send(new DeleteObjectsCommand(params));
      if (callback) {
        callback();
      }
    } catch (error) {
      console.error('Error deleting objects from S3: ', error);
      if (callback) {
        callback(error);
      }
    }
  } else if (callback) {
    callback();
  }
}

export function deleteObjectFromS3(req, res) {
  const { objectKey, userId } = req.params;
  const fullObjectKey = userId ? `${userId}/${objectKey}` : objectKey;
  deleteObjectsFromS3([fullObjectKey], () => {
    res.json({ success: true });
  });
}

export function signS3(req, res) {
  const limit = process.env.UPLOAD_LIMIT || 250000000;
  if (req.user.totalSize > limit) {
    res
      .status(403)
      .send({ message: 'user has uploaded the maximum size of assets.' });
    return;
  }
  const fileExtension = getExtension(req.body.name);
  const filename = uuidv4() + fileExtension;
  const acl = 'public-read';
  const policy = S3Policy.generate({
    acl,
    key: `${req.body.userId}/${filename}`,
    bucket: process.env.S3_BUCKET,
    contentType: req.body.type,
    region: process.env.AWS_REGION,
    accessKey: process.env.AWS_ACCESS_KEY,
    secretKey: process.env.AWS_SECRET_KEY,
    metadata: []
  });
  res.json(policy);
}

export async function copyObjectInS3(url, userId) {
  const objectKey = getObjectKey(url);
  const fileExtension = getExtension(objectKey);
  const newFilename = uuidv4() + fileExtension;
  const headParams = {
    Bucket: process.env.S3_BUCKET,
    Key: objectKey
  };

  await s3Client.send(new HeadObjectCommand(headParams));

  const params = {
    Bucket: process.env.S3_BUCKET,
    CopySource: `${process.env.S3_BUCKET}/${objectKey}`,
    Key: `${userId}/${newFilename}`,
    ACL: 'public-read'
  };

  try {
    await s3Client.send(new CopyObjectCommand(params));
    return `${s3Bucket}${userId}/${newFilename}`;
  } catch (error) {
    console.error('Error copying object in S3:', error);
    throw error;
  }
}

export async function copyObjectInS3RequestHandler(req, res) {
  const { url } = req.body;
  const newUrl = await copyObjectInS3(url, req.user.id);
  res.json({ url: newUrl });
}

export async function moveObjectToUserInS3(url, userId) {
  const objectKey = getObjectKey(url);
  const fileExtension = getExtension(objectKey);
  const newFilename = uuidv4() + fileExtension;

  try {
    const headParams = {
      Bucket: process.env.S3_BUCKET,
      Key: objectKey
    };
    await s3Client.send(new HeadObjectCommand(headParams));
  } catch (headErr) {
    throw new Error(
      `Object with key ${process.env.S3_BUCKET}/${objectKey} does not exist.`
    );
  }

  const params = {
    Bucket: process.env.S3_BUCKET,
    CopySource: `${process.env.S3_BUCKET}/${objectKey}`,
    Key: `${userId}/${newFilename}`,
    ACL: 'public-read'
  };

  await s3Client.send(new CopyObjectCommand(params));
  return `${s3Bucket}${userId}/${newFilename}`;
}

export async function listObjectsInS3ForUser(userId) {
  try {
    let assets = [];
    const params = {
      Bucket: process.env.S3_BUCKET,
      Prefix: `${userId}/`
    };

    const data = await s3Client.send(new ListObjectsCommand(params));

    assets = data.Contents.map((object) => ({
      key: object.Key,
      size: object.Size
    }));

    const projects = await getProjectsForUserId(userId);
    const projectAssets = [];
    let totalSize = 0;

    assets.forEach((asset) => {
      const name = asset.key.split('/').pop();
      const foundAsset = {
        key: asset.key,
        name,
        size: asset.size,
        url: `${process.env.S3_BUCKET_URL_BASE}${asset.key}`
      };
      totalSize += asset.size;

      projects.some((project) => {
        let found = false;
        project.files.some((file) => {
          if (!file.url) return false;
          if (file.url.includes(asset.key)) {
            found = true;
            foundAsset.name = file.name;
            foundAsset.sketchName = project.name;
            foundAsset.sketchId = project.id;
            foundAsset.url = file.url;
            return true;
          }
          return false;
        });
        return found;
      });
      projectAssets.push(foundAsset);
    });

    return { assets: projectAssets, totalSize };
  } catch (error) {
    console.log('Got an error:', error);
    throw error;
  }
}

export async function listObjectsInS3ForUserRequestHandler(req, res) {
  const { username } = req.user;
<<<<<<< HEAD
  findUserByUsername(username, async (user) => {
    const userId = user.id;
    const objects = await listObjectsInS3ForUser(userId);
    res.json(objects);
=======
  User.findByUsername(username, (err, user) => {
    if (err) {
      console.error('Error fetching user:', err.message);
      res.status(500).json({ error: 'Failed to fetch user' });
      return;
    }
    if (!user) {
      res.status(404).json({ error: 'User not found' });
      return;
    }
    const userId = user.id;
    listObjectsInS3ForUser(userId)
      .then((objects) => {
        res.json(objects);
      })
      .catch((error) => {
        console.error('Error listing objects in S3:', error.message);
        res.status(500).json({ error: 'Failed to list objects in S3' });
      });
>>>>>>> e7914d72
  });
}<|MERGE_RESOLUTION|>--- conflicted
+++ resolved
@@ -215,12 +215,6 @@
 
 export async function listObjectsInS3ForUserRequestHandler(req, res) {
   const { username } = req.user;
-<<<<<<< HEAD
-  findUserByUsername(username, async (user) => {
-    const userId = user.id;
-    const objects = await listObjectsInS3ForUser(userId);
-    res.json(objects);
-=======
   User.findByUsername(username, (err, user) => {
     if (err) {
       console.error('Error fetching user:', err.message);
@@ -240,6 +234,5 @@
         console.error('Error listing objects in S3:', error.message);
         res.status(500).json({ error: 'Failed to list objects in S3' });
       });
->>>>>>> e7914d72
   });
 }