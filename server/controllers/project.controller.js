--- conflicted
+++ resolved
@@ -122,11 +122,20 @@
   });
 }
 
-<<<<<<< HEAD
 export function getProjectsForUserId(userId) {
   return new Promise((resolve, reject) => {
     Project.find({ user: userId })
-=======
+      .sort('-createdAt')
+      .select('name files id createdAt updatedAt')
+      .exec((err, projects) => {
+        if (err) {
+          console.log(err);
+        }
+        resolve(projects);
+      });
+  });
+}
+
 export function getProjectAsset(req, res) {
   Project.findById(req.params.project_id)
     .populate('user', 'username')
@@ -153,21 +162,6 @@
         });
       }
     });
-}
-
-export function getProjects(req, res) {
-  if (req.user) {
-    Project.find({ user: req.user._id }) // eslint-disable-line no-underscore-dangle
->>>>>>> b194a245
-      .sort('-createdAt')
-      .select('name files id createdAt updatedAt')
-      .exec((err, projects) => {
-        if (err) {
-          console.log(err);
-        }
-        resolve(projects);
-      });
-  });
 }
 
 export function getProjectsForUserName(username) {
